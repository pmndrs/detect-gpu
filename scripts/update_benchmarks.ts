--- conflicted
+++ resolved
@@ -115,16 +115,6 @@
             // tslint:disable-next-line:no-shadowed-variable
             .map((rows: any): any => {
               const { gpu } = rows[0];
-<<<<<<< HEAD
-
-              return [
-                gpu,
-                blacklistedModels.find((blacklistedModel: string): boolean =>
-                  gpu.includes(blacklistedModel)
-                )
-                  ? 1
-                  : 0,
-=======
               const isBlacklisted = blacklistedModels.find(
                 (blacklistedModel: string): boolean =>
                   gpu.includes(blacklistedModel)
@@ -132,9 +122,7 @@
 
               return [
                 gpu,
-                getGPUVersion(gpu),
                 isBlacklisted ? 1 : 0,
->>>>>>> c4074870
                 Object.entries(
                   rows.reduce(
                     (
