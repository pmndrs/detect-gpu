"use strict";
Object.defineProperty(exports, "__esModule", { value: true });
exports.getGPUTier = void 0;
// Generated data
const GPUBenchmark_1 = require("./__generated__/GPUBenchmark");
// Internal
const cleanEntryString_1 = require("./internal/cleanEntryString");
const cleanRendererString_1 = require("./internal/cleanRendererString");
const deobfuscateRendererString_1 = require("./internal/deobfuscateRendererString");
const getBenchmarkByPercentage_1 = require("./internal/getBenchmarkByPercentage");
const getBrowserType_1 = require("./internal/getBrowserType");
const getEntryVersionNumber_1 = require("./internal/getEntryVersionNumber");
const getWebGLUnmaskedRenderer_1 = require("./internal/getWebGLUnmaskedRenderer");
const isWebGLSupported_1 = require("./internal/isWebGLSupported");
<<<<<<< HEAD
exports.getGPUTier = (options = {}) => {
    const mobileBenchmarkPercentages = options.mobileBenchmarkPercentages || [
        0,
        50,
        30,
        20,
    ];
    const desktopBenchmarkPercentages = options.desktopBenchmarkPercentages || [
        0,
        50,
        30,
        20,
    ];
    const forceRendererString = options.forceRendererString || '';
    const forceMobile = options.forceMobile || false;
    let gl;
    let rendererString;
    let tier = '';
    let type = '';
    if (!forceRendererString) {
        gl =
            options.glContext ||
                isWebGLSupported_1.isWebGLSupported({
                    browser: getBrowserType_1.browser,
                });
=======
const getLevenshteinDistance_1 = require("./internal/getLevenshteinDistance");
exports.getGPUTier = ({ mobileBenchmarkPercentages = [
    0,
    50,
    30,
    20,
], desktopBenchmarkPercentages = [
    0,
    50,
    30,
    20,
], forceRendererString = '', forceMobile = false, glContext, failIfMajorPerformanceCaveat = true, } = {}) => {
    let renderer;
    const isMobileTier = getBrowserType_1.isMobile || getBrowserType_1.isTablet || forceMobile;
    const createGPUTier = (index = 1, GPUType = 'FALLBACK') => ({
        tier: `GPU_${isMobileTier ? 'MOBILE' : 'DESKTOP'}_TIER_${index}`,
        type: GPUType,
    });
    if (forceRendererString) {
        renderer = forceRendererString;
    }
    else {
        const gl = glContext || isWebGLSupported_1.isWebGLSupported(getBrowserType_1.browser, failIfMajorPerformanceCaveat);
>>>>>>> d63aed3e
        if (!gl) {
            return createGPUTier(0, 'WEBGL_UNSUPPORTED');
        }
        rendererString = getWebGLUnmaskedRenderer_1.getWebGLUnmaskedRenderer(gl);
    }
<<<<<<< HEAD
    else {
        rendererString = forceRendererString;
    }
    rendererString = cleanRendererString_1.cleanRendererString(rendererString);
    if (gl) {
        rendererString = deobfuscateRendererString_1.deobfuscateRendererString({
            gl,
            rendererString,
        });
    }
    const rendererVersionNumber = rendererString.replace(/[\D]/g, '');
=======
    renderer = cleanRendererString_1.cleanRendererString(renderer);
>>>>>>> d63aed3e
    // GPU BLACKLIST
    // https://wiki.mozilla.org/Blocklisting/Blocked_Graphics_Drivers
    // https://www.khronos.org/webgl/wiki/BlacklistsAndWhitelists
    // https://chromium.googlesource.com/chromium/src/+/master/gpu/config/software_rendering_list.json
    // https://chromium.googlesource.com/chromium/src/+/master/gpu/config/gpu_driver_bug_list.json
<<<<<<< HEAD
    const isGPUBlacklisted = /(radeon hd 6970m|radeon hd 6770m|radeon hd 6490m|radeon hd 6630m|radeon hd 6750m|radeon hd 5750|radeon hd 5670|radeon hd 4850|radeon hd 4870|radeon hd 4670|geforce 9400m|geforce 320m|geforce 330m|geforce gt 130|geforce gt 120|geforce gtx 285|geforce 8600|geforce 9600m|geforce 9400m|geforce 8800 gs|geforce 8800 gt|quadro fx 5|quadro fx 4|radeon hd 2600|radeon hd 2400|radeon hd 2600|mali-4|mali-3|mali-2|google swiftshader)/.test(rendererString);
=======
    const isGPUBlacklisted = /(radeon hd 6970m|radeon hd 6770m|radeon hd 6490m|radeon hd 6630m|radeon hd 6750m|radeon hd 5750|radeon hd 5670|radeon hd 4850|radeon hd 4870|radeon hd 4670|geforce 9400m|geforce 320m|geforce 330m|geforce gt 130|geforce gt 120|geforce gtx 285|geforce 8600|geforce 9600m|geforce 9400m|geforce 8800 gs|geforce 8800 gt|quadro fx 5|quadro fx 4|radeon hd 2600|radeon hd 2400|radeon r9 200|mali-4|mali-3|mali-2|google swiftshader|sgx543|legacy|sgx 543)/.test(renderer);
>>>>>>> d63aed3e
    if (isGPUBlacklisted) {
        return createGPUTier(0, 'BLACKLISTED');
    }
<<<<<<< HEAD
    if (getBrowserType_1.isMobile || getBrowserType_1.isTablet || forceMobile) {
        const mobileBenchmark = getBenchmarkByPercentage_1.getBenchmarkByPercentage(GPUBenchmark_1.GPU_BENCHMARK_SCORE_MOBILE, mobileBenchmarkPercentages);
        const isRendererAdreno = rendererString.includes('adreno');
        const isRendererApple = rendererString.includes('apple');
        const isRendererMali = rendererString.includes('mali') && !rendererString.includes('mali-t');
        const isRendererMaliT = rendererString.includes('mali-t');
        const isRendererNVIDIA = rendererString.includes('nvidia');
        const isRendererPowerVR = rendererString.includes('powervr');
        mobileBenchmark.forEach((benchmarkTier, index) => benchmarkTier.forEach(benchmarkEntry => {
            const entry = cleanEntryString_1.cleanEntryString(benchmarkEntry);
            const entryVersionNumber = getEntryVersionNumber_1.getEntryVersionNumber(entry);
            if ((entry.includes('adreno') && isRendererAdreno) ||
                (entry.includes('apple') && isRendererApple) ||
                (entry.includes('mali') && !entry.includes('mali-t') && isRendererMali) ||
                (entry.includes('mali-t') && isRendererMaliT) ||
                (entry.includes('nvidia') && isRendererNVIDIA) ||
                (entry.includes('powervr') && isRendererPowerVR)) {
                if (entryVersionNumber.includes(rendererVersionNumber)) {
                    tier = `GPU_MOBILE_TIER_${index}`;
                    type = `BENCHMARK - ${entry}`;
=======
    const [tier, type] = (isMobileTier ? getMobileRank : getDesktopRank)(getBenchmarkByPercentage_1.getBenchmarkByPercentage(isMobileTier ? GPUBenchmark_1.GPU_BENCHMARK_SCORE_MOBILE : GPUBenchmark_1.GPU_BENCHMARK_SCORE_DESKTOP, isMobileTier ? mobileBenchmarkPercentages : desktopBenchmarkPercentages), renderer, getEntryVersionNumber_1.getEntryVersionNumber(renderer));
    return createGPUTier(tier, type);
};
const getMobileRank = (benchmark, renderer, rendererVersionNumber) => {
    const type = [
        'adreno',
        'apple',
        'mali-t',
        'mali',
        'nvidia',
        'powervr',
    ].find((rendererType) => renderer.includes(rendererType));
    const ranks = [];
    if (type) {
        for (let index = 0; index < benchmark.length; index++) {
            const benchmarkTier = benchmark[index];
            // tslint:disable-next-line:prefer-for-of
            for (let i = 0; i < benchmarkTier.length; i++) {
                const entry = cleanEntryString_1.cleanEntryString(benchmarkTier[i]);
                if (entry.includes(type) &&
                    (entry !== 'mali' || !entry.includes('mali-t')) &&
                    getEntryVersionNumber_1.getEntryVersionNumber(entry).includes(rendererVersionNumber)) {
                    ranks.push({
                        rank: [index, `BENCHMARK - ${entry}`],
                        distance: getLevenshteinDistance_1.getLevenshteinDistance(renderer, entry),
                    });
>>>>>>> d63aed3e
                }
            }
        }
    }
<<<<<<< HEAD
    if (getBrowserType_1.isDesktop) {
        const desktopBenchmark = getBenchmarkByPercentage_1.getBenchmarkByPercentage(GPUBenchmark_1.GPU_BENCHMARK_SCORE_DESKTOP, desktopBenchmarkPercentages);
        const isRendererIntel = rendererString.includes('intel');
        const isRendererAMD = rendererString.includes('amd');
        const isRendererNVIDIA = rendererString.includes('nvidia');
        desktopBenchmark.forEach((benchmarkTier, index) => benchmarkTier.forEach(benchmarkEntry => {
            const entry = cleanEntryString_1.cleanEntryString(benchmarkEntry);
            const entryVersionNumber = getEntryVersionNumber_1.getEntryVersionNumber(entry);
            if ((entry.includes('intel') && isRendererIntel) ||
                (entry.includes('amd') && isRendererAMD) ||
                (entry.includes('nvidia') && isRendererNVIDIA)) {
                if (entryVersionNumber.includes(rendererVersionNumber)) {
                    tier = `GPU_DESKTOP_TIER_${index}`;
                    type = `BENCHMARK - ${entry}`;
=======
    const ordered = sortByLevenshteinDistance(ranks);
    return ordered.length > 0 ? ordered[0].rank : [undefined, undefined];
};
const sortByLevenshteinDistance = (ranks) => ranks.sort((rank1, rank2) => rank1.distance - rank2.distance);
const getDesktopRank = (benchmark, renderer, rendererVersionNumber) => {
    const type = ['intel', 'amd', 'nvidia'].find((rendererType) => renderer.includes(rendererType));
    const ranks = [];
    if (type) {
        for (let index = 0; index < benchmark.length; index++) {
            const benchmarkTier = benchmark[index];
            // tslint:disable-next-line:prefer-for-of
            for (let i = 0; i < benchmarkTier.length; i++) {
                const entry = cleanEntryString_1.cleanEntryString(benchmarkTier[i]);
                if (entry.includes(type) && getEntryVersionNumber_1.getEntryVersionNumber(entry).includes(rendererVersionNumber)) {
                    ranks.push({
                        rank: [index, `BENCHMARK - ${entry}`],
                        distance: getLevenshteinDistance_1.getLevenshteinDistance(renderer, entry),
                    });
>>>>>>> d63aed3e
                }
            }
        }
    }
    const ordered = sortByLevenshteinDistance(ranks);
    return ordered.length > 0 ? ordered[0].rank : [undefined, undefined];
};
//# sourceMappingURL=index.js.map<|MERGE_RESOLUTION|>--- conflicted
+++ resolved
@@ -6,39 +6,12 @@
 // Internal
 const cleanEntryString_1 = require("./internal/cleanEntryString");
 const cleanRendererString_1 = require("./internal/cleanRendererString");
-const deobfuscateRendererString_1 = require("./internal/deobfuscateRendererString");
+const deobfuscateRenderer_1 = require("./internal/deobfuscateRenderer");
 const getBenchmarkByPercentage_1 = require("./internal/getBenchmarkByPercentage");
 const getBrowserType_1 = require("./internal/getBrowserType");
 const getEntryVersionNumber_1 = require("./internal/getEntryVersionNumber");
 const getWebGLUnmaskedRenderer_1 = require("./internal/getWebGLUnmaskedRenderer");
 const isWebGLSupported_1 = require("./internal/isWebGLSupported");
-<<<<<<< HEAD
-exports.getGPUTier = (options = {}) => {
-    const mobileBenchmarkPercentages = options.mobileBenchmarkPercentages || [
-        0,
-        50,
-        30,
-        20,
-    ];
-    const desktopBenchmarkPercentages = options.desktopBenchmarkPercentages || [
-        0,
-        50,
-        30,
-        20,
-    ];
-    const forceRendererString = options.forceRendererString || '';
-    const forceMobile = options.forceMobile || false;
-    let gl;
-    let rendererString;
-    let tier = '';
-    let type = '';
-    if (!forceRendererString) {
-        gl =
-            options.glContext ||
-                isWebGLSupported_1.isWebGLSupported({
-                    browser: getBrowserType_1.browser,
-                });
-=======
 const getLevenshteinDistance_1 = require("./internal/getLevenshteinDistance");
 exports.getGPUTier = ({ mobileBenchmarkPercentages = [
     0,
@@ -62,62 +35,25 @@
     }
     else {
         const gl = glContext || isWebGLSupported_1.isWebGLSupported(getBrowserType_1.browser, failIfMajorPerformanceCaveat);
->>>>>>> d63aed3e
         if (!gl) {
             return createGPUTier(0, 'WEBGL_UNSUPPORTED');
         }
-        rendererString = getWebGLUnmaskedRenderer_1.getWebGLUnmaskedRenderer(gl);
-    }
-<<<<<<< HEAD
-    else {
-        rendererString = forceRendererString;
-    }
-    rendererString = cleanRendererString_1.cleanRendererString(rendererString);
-    if (gl) {
-        rendererString = deobfuscateRendererString_1.deobfuscateRendererString({
+        renderer = getWebGLUnmaskedRenderer_1.getWebGLUnmaskedRenderer(gl);
+        renderer = cleanRendererString_1.cleanRendererString(renderer);
+        renderer = deobfuscateRenderer_1.deobfuscateRenderer({
             gl,
-            rendererString,
+            renderer,
         });
     }
-    const rendererVersionNumber = rendererString.replace(/[\D]/g, '');
-=======
-    renderer = cleanRendererString_1.cleanRendererString(renderer);
->>>>>>> d63aed3e
     // GPU BLACKLIST
     // https://wiki.mozilla.org/Blocklisting/Blocked_Graphics_Drivers
     // https://www.khronos.org/webgl/wiki/BlacklistsAndWhitelists
     // https://chromium.googlesource.com/chromium/src/+/master/gpu/config/software_rendering_list.json
     // https://chromium.googlesource.com/chromium/src/+/master/gpu/config/gpu_driver_bug_list.json
-<<<<<<< HEAD
-    const isGPUBlacklisted = /(radeon hd 6970m|radeon hd 6770m|radeon hd 6490m|radeon hd 6630m|radeon hd 6750m|radeon hd 5750|radeon hd 5670|radeon hd 4850|radeon hd 4870|radeon hd 4670|geforce 9400m|geforce 320m|geforce 330m|geforce gt 130|geforce gt 120|geforce gtx 285|geforce 8600|geforce 9600m|geforce 9400m|geforce 8800 gs|geforce 8800 gt|quadro fx 5|quadro fx 4|radeon hd 2600|radeon hd 2400|radeon hd 2600|mali-4|mali-3|mali-2|google swiftshader)/.test(rendererString);
-=======
     const isGPUBlacklisted = /(radeon hd 6970m|radeon hd 6770m|radeon hd 6490m|radeon hd 6630m|radeon hd 6750m|radeon hd 5750|radeon hd 5670|radeon hd 4850|radeon hd 4870|radeon hd 4670|geforce 9400m|geforce 320m|geforce 330m|geforce gt 130|geforce gt 120|geforce gtx 285|geforce 8600|geforce 9600m|geforce 9400m|geforce 8800 gs|geforce 8800 gt|quadro fx 5|quadro fx 4|radeon hd 2600|radeon hd 2400|radeon r9 200|mali-4|mali-3|mali-2|google swiftshader|sgx543|legacy|sgx 543)/.test(renderer);
->>>>>>> d63aed3e
     if (isGPUBlacklisted) {
         return createGPUTier(0, 'BLACKLISTED');
     }
-<<<<<<< HEAD
-    if (getBrowserType_1.isMobile || getBrowserType_1.isTablet || forceMobile) {
-        const mobileBenchmark = getBenchmarkByPercentage_1.getBenchmarkByPercentage(GPUBenchmark_1.GPU_BENCHMARK_SCORE_MOBILE, mobileBenchmarkPercentages);
-        const isRendererAdreno = rendererString.includes('adreno');
-        const isRendererApple = rendererString.includes('apple');
-        const isRendererMali = rendererString.includes('mali') && !rendererString.includes('mali-t');
-        const isRendererMaliT = rendererString.includes('mali-t');
-        const isRendererNVIDIA = rendererString.includes('nvidia');
-        const isRendererPowerVR = rendererString.includes('powervr');
-        mobileBenchmark.forEach((benchmarkTier, index) => benchmarkTier.forEach(benchmarkEntry => {
-            const entry = cleanEntryString_1.cleanEntryString(benchmarkEntry);
-            const entryVersionNumber = getEntryVersionNumber_1.getEntryVersionNumber(entry);
-            if ((entry.includes('adreno') && isRendererAdreno) ||
-                (entry.includes('apple') && isRendererApple) ||
-                (entry.includes('mali') && !entry.includes('mali-t') && isRendererMali) ||
-                (entry.includes('mali-t') && isRendererMaliT) ||
-                (entry.includes('nvidia') && isRendererNVIDIA) ||
-                (entry.includes('powervr') && isRendererPowerVR)) {
-                if (entryVersionNumber.includes(rendererVersionNumber)) {
-                    tier = `GPU_MOBILE_TIER_${index}`;
-                    type = `BENCHMARK - ${entry}`;
-=======
     const [tier, type] = (isMobileTier ? getMobileRank : getDesktopRank)(getBenchmarkByPercentage_1.getBenchmarkByPercentage(isMobileTier ? GPUBenchmark_1.GPU_BENCHMARK_SCORE_MOBILE : GPUBenchmark_1.GPU_BENCHMARK_SCORE_DESKTOP, isMobileTier ? mobileBenchmarkPercentages : desktopBenchmarkPercentages), renderer, getEntryVersionNumber_1.getEntryVersionNumber(renderer));
     return createGPUTier(tier, type);
 };
@@ -144,27 +80,10 @@
                         rank: [index, `BENCHMARK - ${entry}`],
                         distance: getLevenshteinDistance_1.getLevenshteinDistance(renderer, entry),
                     });
->>>>>>> d63aed3e
                 }
             }
         }
     }
-<<<<<<< HEAD
-    if (getBrowserType_1.isDesktop) {
-        const desktopBenchmark = getBenchmarkByPercentage_1.getBenchmarkByPercentage(GPUBenchmark_1.GPU_BENCHMARK_SCORE_DESKTOP, desktopBenchmarkPercentages);
-        const isRendererIntel = rendererString.includes('intel');
-        const isRendererAMD = rendererString.includes('amd');
-        const isRendererNVIDIA = rendererString.includes('nvidia');
-        desktopBenchmark.forEach((benchmarkTier, index) => benchmarkTier.forEach(benchmarkEntry => {
-            const entry = cleanEntryString_1.cleanEntryString(benchmarkEntry);
-            const entryVersionNumber = getEntryVersionNumber_1.getEntryVersionNumber(entry);
-            if ((entry.includes('intel') && isRendererIntel) ||
-                (entry.includes('amd') && isRendererAMD) ||
-                (entry.includes('nvidia') && isRendererNVIDIA)) {
-                if (entryVersionNumber.includes(rendererVersionNumber)) {
-                    tier = `GPU_DESKTOP_TIER_${index}`;
-                    type = `BENCHMARK - ${entry}`;
-=======
     const ordered = sortByLevenshteinDistance(ranks);
     return ordered.length > 0 ? ordered[0].rank : [undefined, undefined];
 };
@@ -183,7 +102,6 @@
                         rank: [index, `BENCHMARK - ${entry}`],
                         distance: getLevenshteinDistance_1.getLevenshteinDistance(renderer, entry),
                     });
->>>>>>> d63aed3e
                 }
             }
         }
