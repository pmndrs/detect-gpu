// !! AUTO-GENERATED FILE - DO NOT EDIT !!
// Scraped from https://www.notebookcheck.net/
// Mobile GPU benchmark: https://www.notebookcheck.net/Mobile-Graphics-Cards-Benchmark-List.844.0.html?type=&sort=&professional=2&showClassDescription=1&deskornote=3&perfrating=1&or=0&showBars=1&3dmark13_ice_gpu=1&3dmark13_cloud_gpu=1&3dmark13_fire_gpu=1&3dmark11_gpu=1&gpu_fullname=1&architecture=1&pixelshaders=1&vertexshaders=1&corespeed=1&boostspeed=1&memoryspeed=1&memorybus=1&memorytype=1&directx=1
// Desktop GPU benchmark: https://www.notebookcheck.net/Mobile-Graphics-Cards-Benchmark-List.844.0.html?type=&sort=&showClassDescription=1&deskornote=4&perfrating=1&or=0&showBars=1&3dmark13_ice_gpu=1&3dmark13_cloud_gpu=1&3dmark13_fire_gpu=1&3dmark11_gpu=1&gpu_fullname=1&architecture=1&pixelshaders=1&vertexshaders=1&corespeed=1&boostspeed=1&memoryspeed=1&memorybus=1&memorytype=1&directx=1
const GPU_BENCHMARK_SCORE_DESKTOP = [
    '992 - Silicon Motion SM502',
    '991 - ATI Mobility 128 M3',
    '990 - VIA S3 Graphics ProSavage8',
    '989 - SIS Mirage M661FX ',
    '988 - SIS Mirage 2 M760',
    '987 - VIA Castle Rock',
    '986 - VIA S3G UniChrome Pro',
    '985 - VIA S3G UniChrome Pro II',
    '984 - ATI Radeon IGP 320M',
    '983 - ATI Radeon IGP 340M',
    '982 - ATI Mobility Radeon 7000 IGP',
    '981 - Intel Extreme Graphics 2',
    '980 - VIA Chrome9 HC',
    '979 - ATI Mobility Radeon M6',
    '978 - ATI Mobility Radeon M7',
    '977 - ATI Mobility Radeon 9000 IGP',
    '976 - ATI Mobility Radeon 9100 IGP',
    '975 - NVIDIA GeForce 2 Go (200 / 100)',
    '974 - NVIDIA GeForce 3 Go',
    '965 - Intel Graphics Media Accelerator (GMA) 500',
    '963 - Intel Graphics Media Accelerator (GMA) 600',
    '952 - SIS Mirage 3 671MX',
    '951 - SIS Mirage 3+ 672MX',
    '950 - ATI Radeon Xpress 1100',
    '949 - ATI Radeon Xpress 200M',
    '948 - Intel Graphics Media Accelerator (GMA) 900',
    '947 - ATI Mobility FireGL 7800',
    '946 - ATI Mobility Radeon 7500',
    '934 - Intel Graphics Media Accelerator (GMA) 950',
    '933 - Intel Graphics Media Accelerator (GMA) 3150',
    '931 - NVIDIA GeForce 4 420 Go',
    '930 - NVIDIA GeForce 4 440 Go',
    '929 - NVIDIA GeForce 4 460 Go',
    '928 - NVIDIA GeForce 4 488 Go',
    '927 - ATI Mobility Radeon 9000',
    '926 - NVIDIA GeForce FX Go 5200',
    '925 - ATI Mobility FireGL 9000',
    '924 - ATI Mobility Radeon 9200',
    '923 - Intel Graphics Media Accelerator (GMA) 3600',
    '921 - NVIDIA GeForce 7000M',
    '920 - NVIDIA GeForce Go 6100',
    '919 - NVIDIA GeForce Go 6150',
    '918 - ATI Radeon Xpress 1150',
    '917 - NVIDIA GeForce 7150M',
    '916 - NVIDIA GeForce 7190M',
    '915 - Intel Graphics Media Accelerator (GMA) 3650',
    '904 - Intel Graphics Media Accelerator (GMA) X3100',
    '903 - ATI Radeon Xpress X1200',
    '902 - ATI Radeon Xpress 1250',
    '901 - ATI Radeon Xpress X1250',
    '900 - ATI Radeon Xpress X1270',
    '899 - NVIDIA GeForce FX Go 5600 / 5650',
    '898 - NVIDIA Quadro FX Go 1000',
    '897 - NVIDIA GeForce FX Go 5700',
    '896 - NVIDIA GeForce Go 6200',
    '895 - NVIDIA GeForce Go 6250',
    '894 - ATI Mobility Radeon X300',
    '893 - NVIDIA GeForce Go 6400',
    '892 - NVIDIA GeForce Go 7200',
    '891 - ATI Mobility Radeon 9550',
    '890 - ATI Mobility FireGL T2',
    '889 - ATI Mobility Radeon 9600',
    '888 - NVIDIA GeForce4 4200 Go',
    '887 - ATI Mobility Radeon X1300',
    '886 - ATI Mobility FireGL T2e',
    '885 - ATI Mobility Radeon 9700',
    '884 - ATI Mobility Radeon HD 2300',
    '883 - ATI Mobility Radeon X2300',
    '882 - ATI Mobility FireGL V3100',
    '881 - ATI Mobility FireGL V3200',
    '880 - ATI Mobility Radeon X600',
    '879 - NVIDIA Quadro NVS 110M',
    '874 - NVIDIA GeForce Go 7300',
    '873 - NVIDIA Quadro NVS 120M',
    '872 - NVIDIA Quadro FX 350M',
    '871 - NVIDIA GeForce Go 7400',
    '869 - Intel Graphics Media Accelerator (GMA) 4500M',
    '868 - Intel Graphics Media Accelerator (GMA) 4500MHD',
    '867 - Intel Graphics Media Accelerator (GMA) 4700MHD',
    '866 - NVIDIA GeForce 8200M G',
    '865 - NVIDIA Quadro NVS 130M',
    '862 - NVIDIA GeForce 8400M G',
    '861 - ATI Radeon HD 3100',
    '860 - ATI Mobility Radeon HD 3400',
    '851 - ATI Radeon HD 4100',
    '850 - ATI Radeon HD 4225',
    '849 - ATI Radeon HD 3200',
    '848 - ATI Mobility Radeon HD 2400',
    '847 - NVIDIA Quadro NVS 135M',
    '846 - NVIDIA GeForce 8400M GS',
    '845 - NVIDIA GeForce 9100M G',
    '844 - ATI Mobility Radeon X1400',
    '843 - ATI Mobility Radeon X1350',
    '842 - NVIDIA Quadro FX 360M',
    '841 - NVIDIA Quadro NVS 150M',
    '840 - AMD Radeon HD 6250',
    '839 - Intel Graphics Media Accelerator (GMA) HD Graphics',
    '838 - ATI Radeon HD 4200',
    '837 - ATI Radeon HD 4250',
    '836 - ATI Radeon HD 4270',
    '835 - ATI Mobility Radeon HD 2400 XT',
    '834 - ATI Mobility Radeon HD 3410',
    '833 - ATI Mobility Radeon HD 3430',
    '832 - ATI Mobility Radeon HD 3450',
    '831 - AMD Radeon HD 6290',
    '830 - AMD Radeon HD 7290',
    '829 - NVIDIA GeForce 9200M GS',
    '828 - NVIDIA Quadro NVS 160M',
    '827 - NVIDIA Quadro FX 370M',
    '826 - NVIDIA GeForce 9300M GS',
    '825 - NVIDIA ION 2',
    '824 - NVIDIA GeForce 9300M G',
    '823 - ATI Mobility Radeon HD 3470',
    '822 - NVIDIA GeForce 9400M GeForceBoost',
    '821 - ATI Mobility Radeon HD 3470 Hybrid X2',
    '820 - AMD Radeon HD 8180',
    '819 - AMD Radeon HD 6310',
    '818 - AMD Radeon HD 7310',
    '817 - AMD Radeon HD 6320',
    '816 - AMD Radeon HD 7340',
    '812 - Intel HD Graphics (Bay Trail)',
    '803 - Intel HD Graphics (Sandy Bridge)',
    '802 - NVIDIA GeForce 9400M (G) / ION (LE)',
    '801 - NVIDIA GeForce G 205M',
    '800 - NVIDIA GeForce G 102M',
    '799 - NVIDIA GeForce 9500M GE',
    '798 - NVIDIA GeForce G 103M',
    '797 - NVIDIA GeForce G 105M',
    '795 - Intel HD Graphics 2000',
    '794 - NVIDIA Quadro NVS 140M',
    '793 - NVIDIA GeForce 8400M GT',
    '792 - ATI Mobility Radeon HD 4330',
    '791 - AMD Radeon HD 6330M',
    '790 - NVIDIA GeForce G 110M',
    '789 - ATI Mobility FireGL V5000',
    '788 - ATI Mobility Radeon X700',
    '787 - ATI Mobility Radeon X1450',
    '786 - NVIDIA GeForce Go 6600',
    '785 - ATI Mobility Radeon 9800',
    '784 - ATI Mobility FireGL V5200',
    '783 - ATI Mobility Radeon X1600',
    '782 - ATI Mobility Radeon X800',
    '781 - NVIDIA Quadro NVS 300M',
    '780 - NVIDIA GeForce Go 7600',
    '779 - ATI Mobility Radeon X2500',
    '778 - ATI Mobility FireGL V5250',
    '777 - ATI Mobility Radeon X1700',
    '776 - NVIDIA GeForce 305M',
    '775 - ATI Mobility Radeon HD 530v',
    '774 - ATI Radeon HD 4350',
    '773 - ATI Mobility Radeon HD 4350',
    '772 - ATI Mobility Radeon HD 4530',
    '771 - AMD Radeon HD 6350M',
    '770 - AMD Radeon HD 7350M',
    '769 - Intel HD Graphics (Ivy Bridge)',
    '768 - Intel HD Graphics 2500',
    '767 - ATI Mobility Radeon HD 4550',
    '766 - ATI Mobility Radeon HD 540v',
    '765 - AMD Radeon HD 8210',
    '764 - ATI Mobility Radeon HD 5430',
    '763 - AMD Radeon HD 6380G',
    '762 - AMD Radeon HD 6430M',
    '761 - ATI Mobility Radeon X800XT',
    '760 - NVIDIA Quadro FX Go 1400',
    '759 - NVIDIA GeForce Go 6800',
    '758 - NVIDIA GeForce Go 7700',
    '757 - NVIDIA NVS 2100M',
    '756 - NVIDIA GeForce 8600M GS',
    '755 - NVIDIA GeForce 9500M G',
    '754 - NVIDIA GeForce Go 7600 GT',
    '753 - NVIDIA GeForce 315M',
    '752 - NVIDIA GeForce 405M',
    '751 - NVIDIA NVS 3100M',
    '750 - NVIDIA GeForce G210M',
    '749 - NVIDIA GeForce 310M',
    '748 - NVIDIA Quadro FX 380M',
    '747 - Intel HD Graphics 3000',
    '746 - ATI Mobility Radeon HD 2600',
    '745 - NVIDIA GeForce 8600M GT',
    '744 - ATI Mobility Radeon HD 5450',
    '743 - NVIDIA Quadro FX 570M',
    '742 - ATI Mobility Radeon HD 4570',
    '741 - Intel HD Graphics (Cherry Trail)',
    '740 - AMD Radeon HD 8250',
    '739 - AMD Radeon R6 (Mullins)',
    '738 - AMD Radeon HD 8240',
    '737 - ATI Mobility Radeon HD 545v',
    '736 - ATI Mobility Radeon HD 5145',
    '735 - ATI Mobility FireGL V5700',
    '734 - ATI Mobility Radeon HD 3650',
    '733 - AMD Radeon HD 7430M',
    '732 - AMD Radeon HD 6450M',
    '731 - ATI Mobility Radeon HD 5470',
    '730 - AMD Radeon HD 8280',
    '729 - AMD Radeon HD 6370M',
    '727 - AMD Radeon R2 (Mullins/Beema/Carrizo-L)',
    '723 - AMD Radeon HD 7370M',
    '722 - NVIDIA GeForce 410M',
    '721 - NVIDIA GeForce GT 415M',
    '720 - ATI Mobility Radeon HD 2700',
    '719 - AMD Radeon HD 6480G',
    '718 - AMD Radeon HD 7400G',
    '717 - NVIDIA GeForce 9500M GS',
    '716 - NVIDIA GeForce 9600M GS',
    '715 - NVIDIA GeForce Go 7800',
    '714 - NVIDIA GeForce Go 6800 Ultra',
    '713 - ATI Mobility Radeon X1800',
    '712 - ATI Mobility Radeon X1800XT',
    '711 - ATI Mobility Radeon X1900',
    '710 - ATI Mobility Radeon HD 2600 XT',
    '709 - NVIDIA GeForce GT 320M',
    '708 - NVIDIA GeForce 320M',
    '707 - AMD Radeon HD 8310G',
    '706 - AMD Radeon HD 6520G',
    '705 - Intel HD Graphics (Haswell)',
    '701 - ATI Mobility FireGL V5725',
    '700 - ATI Mobility Radeon HD 3670',
    '699 - AMD Radeon HD 7420G',
    '698 - NVIDIA GeForce GT 520M',
    '697 - AMD FirePro M3900',
    '696 - AMD Radeon HD 6470M',
    '695 - Intel HD Graphics 400 (Braswell)',
    '694 - Intel HD Graphics (Braswell)',
    '693 - Intel HD Graphics 405 (Braswell)',
    '690 - NVIDIA GeForce 705M',
    '689 - NVIDIA GeForce 610M',
    '688 - AMD Radeon HD 7450M',
    '687 - AMD Radeon HD 6510G2',
    '686 - NVIDIA GeForce GT 120M',
    '685 - NVIDIA Quadro FX 770M',
    '684 - NVIDIA GeForce GT 220M',
    '683 - NVIDIA GeForce 9600M GT',
    '682 - NVIDIA Quadro FX 1500M',
    '681 - NVIDIA Quadro NVS 320M',
    '680 - NVIDIA GeForce Go 7900 GS',
    '679 - NVIDIA GeForce Go 7800 GTX',
    '678 - NVIDIA Quadro FX 1600M',
    '677 - NVIDIA Quadro FX 1700M',
    '676 - NVIDIA GeForce 8700M GT',
    '675 - NVIDIA GeForce 9650M GT',
    '674 - NVIDIA GeForce 9650M GS',
    '673 - Intel HD Graphics 500',
    '672 - Intel UHD Graphics 600',
    '671 - AMD Radeon HD 8330',
    '670 - AMD Radeon HD 8350G',
    '669 - NVIDIA Quadro FX 2500M',
    '668 - NVIDIA GeForce Go 7900 GTX',
    '667 - NVIDIA NVS 4200M',
    '666 - NVIDIA GeForce GT 130M',
    '665 - NVIDIA GeForce Go 7900 GS SLI',
    '664 - NVIDIA GeForce 8600M GT SLI',
    '663 - NVIDIA GeForce Go 7800 GTX SLI',
    '662 - NVIDIA GeForce GT 325M',
    '661 - AMD Radeon HD 7520G',
    '660 - NVIDIA GeForce GT 520MX',
    '654 - AMD Radeon HD 8400',
    '653 - AMD Radeon HD 8410G',
    '652 - AMD Radeon HD 6490M',
    '651 - AMD Radeon HD 7470M',
    '650 - AMD Radeon HD 8450G',
    '649 - AMD Radeon HD 6515G2',
    '648 - AMD Radeon HD 6480G + HD 7450M Dual Graphics',
    '647 - AMD Radeon HD 7500G',
    '646 - AMD Radeon HD 6540G2',
    '645 - AMD Radeon HD 6520G + HD 7450M Dual Graphics',
    '644 - AMD Radeon HD 6545G2',
    '643 - AMD Radeon HD 6450 GDDR5',
    '642 - Intel HD Graphics (Skylake)',
    '641 - Intel HD Graphics 4200',
    '640 - Intel HD Graphics (Broadwell)',
    '639 - AMD Radeon R2 (Stoney Ridge)',
    '638 - AMD Radeon R3 (Mullins/Beema)',
    '637 - AMD Radeon R4 (Kaveri)',
    '636 - AMD Radeon R4 (Beema)',
    '635 - AMD Radeon R5 (Beema/Carrizo-L)',
    '633 - AMD Radeon R4 (Stoney Ridge)',
    '632 - AMD Radeon HD 6620G',
    '629 - Intel HD Graphics 4000',
    '628 - AMD Radeon HD 7480D',
    '627 - ATI Mobility Radeon HD 550v',
    '626 - NVIDIA GeForce GT 230M',
    '625 - NVIDIA GeForce 9700M GT',
    '624 - NVIDIA GeForce 8700M GT SLI',
    '623 - NVIDIA Quadro FX 3500M',
    '622 - NVIDIA GeForce Go 7950 GTX',
    '621 - AMD Radeon HD 7510M',
    '620 - Intel HD Graphics 5300',
    '619 - Intel HD Graphics 505',
    '618 - Intel UHD Graphics 605',
    '617 - AMD Radeon HD 7490M',
    '616 - NVIDIA GeForce GT 240M',
    '615 - NVIDIA Quadro NVS 5100M',
    '614 - NVIDIA Quadro FX 880M',
    '613 - NVIDIA GeForce GT 330M',
    '612 - ATI Mobility Radeon HD 3850',
    '611 - AMD Radeon HD 7530M',
    '610 - NVIDIA GeForce GT 420M',
    '609 - NVIDIA GeForce Go 7900 GTX SLI',
    '608 - NVIDIA GeForce GT 220',
    '607 - NVIDIA GeForce Go 7950 GTX SLI',
    '606 - ATI Mobility Radeon HD 4650',
    '605 - ATI Mobility Radeon HD 560v',
    '604 - ATI Mobility Radeon HD 5165',
    '603 - AMD Radeon HD 6640G2',
    '602 - AMD Radeon HD 6620G + HD 7450M Dual Graphics',
    '601 - ATI Mobility Radeon HD 3870',
    '600 - AMD Radeon HD 7600G',
    '599 - AMD Radeon HD 7500G + HD 7550M Dual Graphics',
    '598 - NVIDIA GeForce GT 335M',
    '597 - NVIDIA Quadro FX 2700M',
    '596 - AMD Radeon HD 6645G2',
    '595 - NVIDIA GeForce 9700M GTS',
    '594 - NVIDIA GeForce GT 425M',
    '593 - ATI Mobility Radeon HD 4670',
    '592 - AMD Radeon HD 7550M',
    '591 - ATI Mobility Radeon HD 565v',
    '590 - NVIDIA NVS 5200M',
    '589 - Intel HD Graphics 510',
    '588 - AMD Radeon HD 8610G',
    '587 - Intel HD Graphics 4400',
    '586 - Intel HD Graphics 610',
    '585 - Intel UHD Graphics 610',
    '584 - Intel HD Graphics 515',
    '576 - AMD Radeon HD 7640G',
    '575 - AMD Radeon HD 8470D',
    '574 - AMD Radeon HD 7620G',
    '573 - AMD Radeon HD 7610M',
    '572 - AMD Radeon HD 7640G + HD 7610M Dual Graphics',
    '571 - AMD Radeon HD 6550D',
    '570 - NVIDIA GeForce GT 525M',
    '569 - NVIDIA GeForce GT 620M',
    '568 - NVIDIA GeForce GT 625M',
    '567 - NVIDIA Quadro K500M',
    '566 - AMD Radeon HD 8550G',
    '565 - AMD Radeon HD 6530M',
    '564 - AMD Radeon HD 8510G',
    '563 - ATI Mobility Radeon HD 5650',
    '562 - NVIDIA Quadro FX 1800M',
    '561 - AMD Radeon HD 7630M',
    '560 - AMD Radeon HD 7570M',
    '559 - AMD FirePro M2000',
    '558 - AMD Radeon HD 7650M',
    '557 - AMD Radeon HD 6630M',
    '556 - NVIDIA GeForce GTS 250M',
    '555 - NVIDIA GeForce GTS 350M',
    '554 - AMD Radeon HD 7590M',
    '553 - AMD Radeon HD 6550M',
    '552 - ATI Radeon HD 5570',
    '551 - NVIDIA Quadro K510M',
    '550 - Intel HD Graphics 5000',
    '549 - AMD Radeon HD 6680G2',
    '548 - NVIDIA GeForce GT 435M',
    '547 - AMD Radeon HD 7660G',
    '546 - NVIDIA GeForce 710M',
    '545 - NVIDIA NVS 5400M',
    '544 - ATI FirePro M5800',
    '543 - AMD Radeon R5 (Kaveri)',
    '542 - AMD Radeon R5 (Carrizo)',
    '541 - Intel HD Graphics 615',
    '540 - Intel UHD Graphics 615',
    '539 - Intel UHD Graphics 617',
    '530 - Qualcomm Adreno 630',
    '526 - Intel HD Graphics 5500',
    '525 - ATI Mobility Radeon HD 5730',
    '524 - Intel HD Graphics 4600',
    '523 - AMD Radeon HD 6650M',
    '522 - AMD Radeon HD 6690G2',
    '521 - NVIDIA GeForce GT 540M',
    '520 - Intel Iris Graphics 5100',
    '519 - AMD Radeon HD 8550M',
    '518 - NVIDIA Quadro K610M',
    '517 - Intel HD Graphics 6000',
    '516 - AMD Radeon HD 8570M',
    '515 - AMD Radeon HD 8450G + Radeon HD 8570M Dual Graphics',
    '514 - AMD Radeon HD 6720G2',
    '513 - ATI Mobility Radeon HD 5750',
    '511 - AMD Radeon R5 (Stoney Ridge)',
    '510 - AMD Radeon RX Vega 2',
    '509 - AMD Radeon R5 M420',
    '508 - AMD Radeon R5 M315',
    '507 - AMD Radeon R5 M230',
    '506 - AMD Radeon R5 M320',
    '505 - AMD Radeon R5 M240',
    '504 - NVIDIA GeForce 8800M GTS',
    '503 - NVIDIA GeForce GT 720M',
    '502 - Intel UHD Graphics G4 (Lakefield GT1 48 EU)',
    '501 - Intel Iris Graphics 6100',
    '500 - Intel HD Graphics 520',
    '499 - NVIDIA GeForce 820M',
    '498 - NVIDIA GeForce 910M',
    '497 - NVIDIA Quadro 1000M',
    '496 - AMD Radeon RX Vega 3',
    '495 - AMD Radeon R5 M255',
    '494 - AMD Radeon R5 M430',
    '493 - AMD Radeon R5 M330',
    '492 - AMD Radeon R5 M335',
    '491 - NVIDIA GeForce GTS 150M',
    '490 - AMD Radeon HD 7560D',
    '489 - NVIDIA GeForce GT 630M',
    '488 - AMD Radeon HD 7670M',
    '487 - AMD Radeon HD 7520G + HD 7670M Dual Graphics',
    '486 - AMD Radeon HD 6620G + HD 7670M Dual Graphics',
    '485 - AMD Radeon HD 7640G + HD 7670M Dual Graphics',
    '484 - AMD Radeon HD 8650G',
    '483 - AMD Radeon HD 6570M',
    '482 - ATI Mobility Radeon HD 5770',
    '481 - ATI Mobility Radeon HD 4830',
    '480 - NVIDIA GeForce 9800M GS',
    '479 - AMD Radeon HD 6730M',
    '478 - AMD Radeon HD 6740G2',
    '477 - AMD Radeon HD 6760G2',
    '476 - ATI Mobility Radeon HD 5830',
    '475 - AMD Radeon HD 6830M',
    '474 - NVIDIA GeForce GT 430',
    '473 - NVIDIA GeForce 9800M GTS',
    '472 - NVIDIA GeForce GTS 160M',
    '471 - NVIDIA GeForce GTS 260M',
    '470 - AMD Radeon HD 8590M',
    '469 - NVIDIA GeForce GT 550M',
    '468 - NVIDIA Quadro K1000M',
    '467 - AMD Radeon HD 6750M',
    '466 - AMD Radeon HD 7660D',
    '465 - AMD Radeon R6 M255DX',
    '464 - AMD Radeon HD 8670M',
    '463 - AMD Radeon HD 8550G + HD 8670M Dual Graphics',
    '462 - AMD Radeon HD 7660G + HD 7670M Dual Graphics',
    '461 - AMD Radeon HD 8650G + HD 8570M Dual Graphics',
    '460 - AMD Radeon HD 8650G + HD 8670M Dual Graphics',
    '459 - AMD Radeon HD 8570D',
    '458 - Intel HD Graphics 5600',
    '457 - AMD Radeon HD 7690M',
    '456 - AMD Radeon HD 6755G2',
    '455 - NVIDIA GeForce GT 240 GDDR5',
    '454 - NVIDIA GeForce GTS 360M',
    '453 - NVIDIA GeForce GT 445M',
    '452 - NVIDIA Quadro FX 3600M',
    '451 - NVIDIA GeForce 8800M GTX',
    '450 - NVIDIA GeForce 9800M GT',
    '449 - NVIDIA Quadro 2000M',
    '448 - AMD FirePro W2100',
    '447 - AMD Radeon HD 6850M',
    '446 - ATI Mobility Radeon HD 5850',
    '445 - ATI Radeon HD 5670',
    '444 - NVIDIA GeForce GT 555M',
    '443 - NVIDIA GeForce GT 635M',
    '442 - AMD Radeon HD 6770M',
    '441 - AMD Radeon HD 8730M',
    '440 - AMD Radeon HD 8650M',
    '439 - AMD Radeon R6 (Kaveri)',
    '438 - NVIDIA GeForce GT 640M LE',
    '437 - AMD FirePro M5950',
    '436 - AMD Radeon HD 7690M XT',
    '435 - AMD Radeon HD 8670D',
    '434 - AMD Radeon HD 6775G2',
    '433 - NVIDIA Quadro FX 2800M',
    '432 - NVIDIA GeForce 9800M GTX',
    '431 - NVIDIA GeForce GTX 260M',
    '430 - ATI Mobility Radeon HD 4850',
    '429 - ATI FirePro M7740',
    '428 - ATI Mobility Radeon HD 4860',
    '427 - Qualcomm Adreno 680',
    '426 - Qualcomm Adreno 685',
    '425 - AMD Radeon R6 (Carrizo)',
    '424 - Intel HD Graphics 620',
    '423 - Intel UHD Graphics 620',
    '422 - AMD Radeon R5 (Bristol Ridge)',
    '420 - Intel HD Graphics P530',
    '419 - Intel HD Graphics 530',
    '418 - Intel UHD Graphics G7 (Lakefield GT2 64 EU)',
    '417 - Intel HD Graphics P630',
    '416 - Intel HD Graphics 630',
    '415 - Intel UHD Graphics P630',
    '414 - Intel UHD Graphics 630',
    '413 - Intel UHD Graphics G1 (Ice Lake 32 EU)',
    '412 - AMD Radeon RX Vega 5',
    '411 - AMD Radeon RX Vega 6 (Ryzen 2000/3000)',
    '410 - AMD Radeon R6 M340DX',
    '409 - AMD Radeon 610',
    '408 - AMD Radeon 520',
    '407 - AMD Radeon R7 M340',
    '406 - AMD Radeon R7 M260',
    '405 - NVIDIA Quadro FX 3700M',
    '404 - ATI Mobility Radeon HD 3850 X2',
    '403 - NVIDIA GeForce 8800M GTX SLI',
    '402 - ATI Mobility Radeon HD 3870 X2',
    '401 - NVIDIA GeForce 9800M GTS SLI',
    '400 - AMD Radeon R7 M440',
    '399 - AMD Radeon 620',
    '398 - AMD Radeon R8 M445DX',
    '397 - AMD Radeon HD 8690M',
    '396 - NVIDIA GeForce 9800M GT SLI',
    '395 - NVIDIA GeForce 920M',
    '394 - NVIDIA GeForce GTX 280M',
    '393 - AMD Radeon R7 M360',
    '391 - AMD Radeon HD 7730M',
    '390 - AMD Radeon R7 M460',
    '389 - AMD Radeon R8 M365DX',
    '388 - AMD Radeon R7 (Kaveri)',
    '387 - AMD Radeon R7 (Carrizo)',
    '386 - NVIDIA GeForce GT 640M',
    '385 - AMD Radeon R7 (Bristol Ridge)',
    '384 - ATI Mobility Radeon HD 4870',
    '383 - NVIDIA GeForce GTX 285M',
    '382 - NVIDIA Quadro FX 3800M',
    '381 - AMD Radeon R7 M265',
    '380 - AMD Radeon R7 M270',
    '379 - NVIDIA Quadro 3000M',
    '378 - AMD Radeon HD 8750M',
    '377 - AMD FirePro M4100',
    '376 - AMD Radeon HD 7750M',
    '375 - NVIDIA GeForce GT 645M',
    '374 - NVIDIA GeForce GT 730M',
    '373 - AMD Radeon HD 8550G + HD 8750M Dual Graphics',
    '372 - NVIDIA GeForce GTX 460M',
    '371 - AMD Radeon R7 M260X',
    '370 - AMD Radeon HD 8770M',
    '369 - AMD Radeon HD 8830M',
    '368 - NVIDIA GeForce 9800M GTX SLI',
    '367 - ATI Radeon HD 4850',
    '366 - AMD Radeon HD 6870M',
    '365 - ATI FirePro M7820',
    '364 - AMD FirePro M4000',
    '363 - NVIDIA Quadro 5000M',
    '362 - NVIDIA GeForce 825M',
    '361 - ATI Mobility Radeon HD 5870',
    '360 - NVIDIA GeForce GT 735M',
    '359 - NVIDIA GeForce GTX 260M SLI',
    '358 - NVIDIA GeForce GTS 450',
    '357 - NVIDIA Quadro K2000M',
    '352 - Intel Iris Graphics 540',
    '351 - NVIDIA GeForce 920MX',
    '350 - Intel Iris Plus Graphics 640',
    '349 - NVIDIA GeForce MX110',
    '348 - NVIDIA GeForce 830M',
    '346 - Intel Iris Plus Graphics 645',
    '345 - AMD Radeon RX Vega 6 (Ryzen 4000)',
    '344 - AMD Radeon 625',
    '343 - AMD Radeon 530',
    '342 - Intel Iris Graphics 550',
    '341 - NVIDIA GeForce 930M',
    '340 - Intel Iris Plus Graphics 650',
    '339 - NVIDIA GeForce GT 740M',
    '338 - AMD Radeon R7 384 Cores (Kaveri Desktop)',
    '337 - Intel Iris Pro Graphics 5200',
    '336 - AMD Radeon R7 512 Cores (Kaveri Desktop)',
    '335 - NVIDIA GeForce GTX 560M',
    '334 - AMD Radeon HD 7770M',
    '333 - NVIDIA GeForce GT 745M',
    '332 - AMD Radeon R7 M275DX',
    '331 - NVIDIA GeForce 840M',
    '330 - NVIDIA Quadro M500M',
    '329 - NVIDIA Quadro K620M',
    '328 - NVIDIA GeForce GT 650M',
    '327 - AMD Radeon R7 M370',
    '326 - AMD Radeon R7 M380',
    '325 - AMD Radeon R7 M445',
    '324 - Intel Iris Plus Graphics 655',
    '323 - AMD Radeon R9 M375',
    '322 - AMD FirePro W4190M',
    '321 - NVIDIA Quadro M600M',
    '318 - NVIDIA GeForce 930MX',
    '317 - Intel Iris Plus Graphics G4 (Ice Lake 48 EU)',
    '316 - NVIDIA GeForce 940M',
    '315 - AMD Radeon RX Vega 7',
    '314 - AMD Radeon RX Vega 8 (Ryzen 2000/3000)',
    '313 - NVIDIA Quadro K1100M',
    '312 - NVIDIA Quadro M520',
    '311 - NVIDIA GeForce 940MX',
    '310 - NVIDIA GeForce MX130',
    '309 - Intel Iris Pro Graphics 6200',
    '308 - NVIDIA GeForce GT 750M',
    '307 - NVIDIA GeForce GTX 480M',
    '306 - NVIDIA GeForce GTX 470M',
    '305 - NVIDIA Quadro 4000M',
    '304 - ATI Mobility Radeon HD 4870 X2',
    '303 - AMD FirePro W4100',
    '302 - AMD FirePro W4170M',
    '301 - AMD Radeon HD 8790M',
    '300 - AMD Radeon R7 M465',
    '299 - AMD Radeon HD 7850M',
    '298 - AMD Radeon R9 M265X',
    '297 - AMD Radeon R9 M365X',
    '296 - AMD Radeon HD 8850M',
    '295 - NVIDIA GeForce 845M',
    '294 - NVIDIA GeForce GTX 660M',
    '293 - NVIDIA GeForce GT 755M',
    '292 - AMD Radeon R7 250',
    '291 - AMD Radeon HD 6950M',
    '290 - NVIDIA GeForce GTX 280M SLI',
    '289 - NVIDIA GeForce GTX 550 Ti',
    '288 - ATI Radeon HD 5770',
    '287 - NVIDIA Quadro K2100M',
    '286 - AMD Radeon RX Vega 8 (Ryzen 4000)',
    '285 - NVIDIA GeForce MX230',
    '284 - AMD FirePro M5100',
    '283 - AMD FirePro M6000',
    '282 - Intel UHD Graphics Xe G4 48EUs',
    '281 - NVIDIA GeForce GTX 570M',
    '280 - NVIDIA Quadro K3000M',
    '279 - AMD Radeon HD 7870M',
    '278 - AMD Radeon HD 8870M',
    '277 - AMD Radeon R9 M270',
    '276 - AMD Radeon HD 6970M',
    '275 - AMD FirePro M8900',
    '274 - AMD FirePro W5130M',
    '273 - NVIDIA Maxwell GPU Surface Book',
    '272 - AMD Radeon RX Vega 9',
    '271 - NVIDIA GeForce GTX 670M',
    '270 - AMD Radeon R9 M275',
    '269 - NVIDIA GeForce GTX 760M',
    '268 - NVIDIA Quadro 5010M',
    '267 - NVIDIA GeForce GTX 670MX',
    '266 - AMD Radeon R9 M370X',
    '265 - AMD FirePro W5170M',
    '264 - NVIDIA Quadro K3100M',
    '263 - NVIDIA GeForce GTX 285M SLI',
    '262 - AMD Radeon HD 6790',
    '261 - NVIDIA GeForce GTX 460 768MB',
    '260 - NVIDIA GeForce GTX 485M',
    '259 - ATI Mobility Radeon HD 5870 Crossfire',
    '258 - NVIDIA GeForce GTX 460M SLI',
    '257 - NVIDIA GeForce GT 650M SLI',
    '256 - AMD Radeon HD 7770',
    '255 - AMD Radeon R9 M380',
    '254 - AMD Radeon R9 M385',
    '253 - AMD Radeon R9 M470',
    '252 - AMD Radeon HD 6990M',
    '251 - NVIDIA GeForce GTX 580M',
    '250 - NVIDIA GeForce GTX 675M',
    '249 - ATI Radeon HD 5850',
    '248 - Intel Iris Pro Graphics 580',
    '247 - Intel Iris Pro Graphics P580',
    '246 - AMD Radeon RX Vega 10',
    '245 - Intel Iris Plus Graphics G7 (Ice Lake 64 EU)',
    '244 - NVIDIA Quadro P500',
    '243 - NVIDIA Quadro K4000M',
    '242 - NVIDIA GeForce GTX 560M SLI',
    '241 - NVIDIA GeForce GTX 480M SLI',
    '240 - NVIDIA GeForce GTX 470M SLI',
    '239 - NVIDIA GeForce GTX 765M',
    '238 - NVIDIA GeForce 945M',
    '237 - NVIDIA GeForce GTX 470',
    '236 - AMD Radeon HD 6870',
    '235 - NVIDIA GeForce GTX 560 Ti',
    '234 - AMD Radeon HD 7950M',
    '233 - AMD Radeon R9 M280X',
    '232 - AMD Radeon RX Vega 11',
    '231 - NVIDIA Quadro M620',
    '230 - NVIDIA Quadro M1000M',
    '229 - NVIDIA GeForce GTX 850M',
    '228 - NVIDIA Quadro P520',
    '227 - AMD Radeon R9 M385X',
    '226 - AMD Radeon R9 M470X',
    '225 - AMD Radeon 540X',
    '224 - AMD Radeon 630',
    '223 - AMD Radeon Pro 450',
    '222 - NVIDIA GeForce GTX 950M',
    '221 - NVIDIA GeForce GT 750M SLI',
    '220 - NVIDIA GeForce GTX 675MX',
    '219 - AMD Radeon HD 6970M Crossfire',
    '218 - NVIDIA GeForce GTX 485M SLI',
    '217 - NVIDIA GeForce GT 755M SLI',
    '216 - AMD Radeon HD 6990M Crossfire',
    '215 - NVIDIA GeForce GTX 580M SLI',
    '214 - NVIDIA GeForce GTX 860M',
    '213 - AMD Radeon Pro WX 3100',
    '212 - AMD Radeon RX 540',
    '211 - AMD Radeon Pro WX 2100',
    '210 - AMD Radeon RX 540X',
    '209 - NVIDIA GeForce GTX 770M',
    '208 - Intel Iris Xe Graphics G7 80EUs',
    '207 - NVIDIA Quadro K4100M',
    '206 - NVIDIA Quadro K5000M',
    '205 - NVIDIA Quadro M2000M',
    '204 - NVIDIA GeForce MX330',
    '203 - NVIDIA GeForce MX150',
    '202 - NVIDIA GeForce MX250',
    '201 - NVIDIA Quadro P600',
    '200 - NVIDIA GeForce GT 1030',
    '199 - AMD Radeon Pro 455',
    '198 - AMD Radeon Pro 555',
    '197 - AMD Radeon Pro 555X',
    '196 - AMD Radeon Pro WX 3200',
    '195 - AMD Radeon RX 640',
    '194 - AMD Radeon RX 550',
    '193 - AMD Radeon RX 550X',
    '192 - NVIDIA Quadro P620',
    '191 - NVIDIA Quadro M1200',
    '190 - NVIDIA GeForce GTX 480',
    '189 - NVIDIA GeForce GTX 570',
    '188 - NVIDIA GeForce GTX 670MX SLI',
    '187 - NVIDIA GeForce GTX 750 Ti',
    '186 - NVIDIA GeForce GTX 960M',
    '185 - AMD Radeon Pro WX 4130',
    '184 - AMD Radeon Pro 460',
    '183 - AMD Radeon Pro 560',
    '182 - AMD Radeon Pro 560X',
    '181 - AMD Radeon HD 7970M',
    '180 - AMD FirePro M6100',
    '179 - AMD Radeon R9 M390',
    '178 - NVIDIA GeForce GTX 775M',
    '177 - NVIDIA GeForce GTX 680M',
    '176 - AMD Radeon RX 460',
    '175 - NVIDIA GeForce GTX 765M SLI',
    '174 - NVIDIA GeForce GTX 675M SLI',
    '173 - AMD Radeon HD 6970',
    '172 - NVIDIA GeForce GTX 580',
    '171 - AMD Radeon HD 8970M',
    '170 - AMD Radeon R9 M290X',
    '169 - NVIDIA GeForce GTX 870M',
    '168 - NVIDIA Quadro M2200',
    '167 - AMD Radeon RX 560',
    '166 - AMD Radeon RX 560X',
    '165 - NVIDIA GeForce GTX 965M',
    '164 - AMD Radeon HD 7870',
    '163 - AMD Radeon Pro WX 4150',
    '162 - AMD Radeon RX 460',
    '161 - NVIDIA GeForce GTX 680MX',
    '160 - NVIDIA GeForce MX350',
    '159 - NVIDIA Quadro P1000',
    '158 - NVIDIA Quadro K5100M',
    '157 - NVIDIA GeForce GTX 780M',
    '156 - NVIDIA GeForce GTX 760',
    '155 - NVIDIA GeForce GTX 660 Ti',
    '154 - AMD Radeon R9 270X',
    '153 - NVIDIA GeForce GTX 950',
    '152 - NVIDIA GeForce GTX 1050 Max-Q',
    '151 - NVIDIA GeForce GTX 880M',
    '150 - NVIDIA GeForce GTX 590',
    '149 - Intel Iris Xe Graphics G7 96EUs',
    '148 - AMD Radeon R7 370',
    '147 - AMD Radeon R9 M395',
    '146 - AMD FirePro W7170M',
    '145 - Intel Xe DG1 LP (iDG1LP) Mobile',
    '144 - NVIDIA GeForce GTX 1050 Mobile',
    '143 - NVIDIA GeForce GTX 1050',
    '142 - NVIDIA Quadro M3000M',
    '141 - AMD Radeon R9 M390X',
    '140 - AMD Radeon R9 M295X',
    '139 - AMD Radeon R9 M485X',
    '138 - AMD Radeon Pro Vega 16',
    '137 - AMD Radeon Pro WX Vega M GL',
    '136 - AMD Radeon RX Vega M GL / 870',
    '135 - NVIDIA GeForce GTX 1050 Ti Max-Q',
    '134 - AMD Radeon R9 M395X',
    '133 - NVIDIA GeForce GTX 770M SLI',
    '132 - AMD Radeon HD 7970',
    '131 - NVIDIA GeForce GTX 680',
    '130 - NVIDIA GeForce GTX 860M SLI',
    '129 - NVIDIA GeForce GTX 970M',
    '128 - NVIDIA Quadro M4000M',
    '127 - NVIDIA Quadro P2000 Max-Q',
    '126 - NVIDIA Quadro P2000',
    '125 - NVIDIA GeForce GTX 1050 Ti',
    '124 - NVIDIA GeForce GTX 1050 Ti Mobile',
    '123 - NVIDIA GeForce GTX 960',
    '122 - AMD Radeon R9 380',
    '121 - AMD Radeon R9 280X',
    '120 - NVIDIA Quadro M5000M',
    '119 - AMD Radeon Pro Vega 20',
    '118 - AMD Radeon RX Vega M GH',
    '117 - NVIDIA GeForce GTX 980M',
    '116 - AMD Radeon HD 7970M Crossfire',
    '115 - NVIDIA GeForce GTX 680M SLI',
    '114 - AMD Radeon HD 8970M Crossfire',
    '113 - AMD Radeon R9 M290X Crossfire',
    '112 - NVIDIA GeForce GTX 965M SLI',
    '111 - AMD Radeon RX 490M',
    '110 - AMD Radeon R9 290X',
    '109 - NVIDIA GeForce GTX 780M SLI',
    '108 - NVIDIA GeForce GTX 880M SLI',
    '107 - NVIDIA GeForce MX450',
    '106 - NVIDIA Quadro T1000 Max-Q',
    '105 - NVIDIA Quadro T1000',
    '104 - NVIDIA GeForce GTX 1650 Max-Q',
    '103 - AMD Radeon RX 470',
    '102 - AMD Radeon RX 570',
    '101 - AMD Radeon RX 570X',
    '100 - AMD Radeon RX 470',
    '99 - AMD Radeon Pro WX 7100',
    '98 - AMD Radeon RX 480',
    '97 - NVIDIA Quadro P3000 Max-Q',
    '96 - NVIDIA GeForce GTX 1060 Max-Q',
    '95 - NVIDIA GeForce GTX 1650 Ti Max-Q',
    '94 - NVIDIA GeForce GTX 1650',
    '93 - NVIDIA GeForce GTX 1650 Mobile',
    '92 - NVIDIA GeForce GTX 970',
    '91 - NVIDIA Quadro P3000',
    '90 - AMD Radeon RX 5300M',
    '89 - AMD Radeon Pro 5300M',
    '88 - AMD Radeon RX Vega Mobile',
    '87 - NVIDIA GeForce GTX 780 Ti',
    '86 - AMD Radeon RX 580',
    '85 - AMD Radeon RX 580X',
    '84 - NVIDIA Quadro P3200',
    '83 - NVIDIA Quadro P4000 Max-Q',
    '82 - AMD Radeon Pro 5500M',
    '81 - AMD Radeon RX 5500M',
    '80 - NVIDIA GeForce GTX 1060 Mobile',
    '79 - AMD Radeon RX 480',
    '78 - NVIDIA GeForce GTX 1650 Ti Mobile',
    '76 - NVIDIA Quadro T2000 Max-Q',
    '75 - NVIDIA Quadro T2000',
    '74 - NVIDIA Quadro P4000',
    '73 - AMD Radeon RX 570',
    '72 - NVIDIA GeForce GTX 1060',
    '71 - NVIDIA GeForce GTX 970M SLI',
    '70 - AMD Radeon R9 390X',
    '69 - NVIDIA Quadro M5500',
    '68 - NVIDIA GeForce GTX 980',
    '67 - AMD Radeon RX 580',
    '66 - AMD Radeon RX 590',
    '65 - NVIDIA GeForce GTX 980',
    '64 - AMD Radeon R9 Nano',
    '63 - AMD Radeon R9 Fury',
    '62 - NVIDIA GeForce GTX 980M SLI',
    '61 - NVIDIA Quadro P5000 Max-Q',
    '60 - NVIDIA GeForce GTX 1660 Ti Max-Q',
    '59 - AMD Radeon Pro 5600M',
    '58 - NVIDIA GeForce GTX 1070 Max-Q',
    '57 - NVIDIA GeForce GTX 1660',
    '56 - NVIDIA GeForce GTX 980 Ti',
    '55 - AMD Radeon RX 5600M',
    '54 - NVIDIA GeForce GTX 1660 Ti Mobile',
    '53 - NVIDIA Quadro P5000',
    '52 - NVIDIA GeForce GTX 1660 Super',
    '51 - NVIDIA GeForce GTX 1660 Ti',
    '50 - NVIDIA Quadro P4200',
    '49 - NVIDIA GeForce GTX 1070 Mobile',
    '48 - NVIDIA GeForce RTX 2060 Max-Q',
    '47 - AMD Radeon Pro Vega 56',
    '46 - NVIDIA GeForce GTX 1080 Max-Q',
    '45 - AMD Radeon RX 5600 XT',
    '44 - NVIDIA GeForce GTX 1070',
    '43 - NVIDIA Quadro P5200',
    '42 - NVIDIA GeForce GTX 980 SLI',
    '41 - NVIDIA GeForce RTX 2060 Mobile',
    '40 - AMD Radeon RX Vega 56',
    '39 - NVIDIA Quadro RTX 3000 Max-Q',
    '38 - NVIDIA Quadro RTX 3000',
    '37 - NVIDIA GeForce RTX 2070 Max-Q',
    '36 - NVIDIA GeForce GTX 1070 Ti',
    '35 - NVIDIA GeForce RTX 2070 Super Max-Q',
    '34 - NVIDIA GeForce RTX 2060',
    '33 - NVIDIA Quadro RTX 4000 Max-Q',
    '32 - NVIDIA Quadro RTX 4000',
    '31 - NVIDIA GeForce GTX 1080 Mobile',
    '30 - AMD Radeon RX Vega 64',
    '29 - AMD Radeon RX 5700M',
    '28 - AMD Radeon RX 5700',
    '27 - NVIDIA GeForce RTX 2060 Super',
    '26 - NVIDIA GeForce RTX 2070 Mobile',
    '25 - NVIDIA GeForce RTX 2070 Super Mobile',
    '24 - NVIDIA GeForce GTX 1080',
    '22 - NVIDIA GeForce RTX 2070',
    '21 - AMD Radeon RX 5700 XT',
    '20 - AMD Radeon VII',
    '19 - NVIDIA GeForce RTX 2070 Super',
    '18 - NVIDIA GeForce RTX 2080 Max-Q',
    '17 - NVIDIA GeForce RTX 2080 Super Max-Q',
    '16 - NVIDIA GeForce GTX 1070 SLI',
    '15 - NVIDIA GeForce GTX 1070 SLI',
    '14 - NVIDIA GeForce GTX 1080 SLI',
    '13 - NVIDIA Titan X Pascal',
    '12 - NVIDIA GeForce GTX 1080 Ti',
    '11 - NVIDIA GeForce RTX 2080 Mobile',
    '10 - NVIDIA GeForce RTX 2080 Super Mobile',
    '9 - NVIDIA Quadro RTX 5000 Max-Q',
    '8 - NVIDIA Quadro RTX 5000',
    '6 - NVIDIA GeForce RTX 2080',
    '5 - NVIDIA GeForce RTX 2080 Super',
    '4 - NVIDIA Quadro RTX 6000',
    '2 - NVIDIA GeForce RTX 2080 Ti',
    '1 - NVIDIA Titan RTX',
];
const GPU_BENCHMARK_SCORE_MOBILE = [
    '973 - ARM Mali-200',
    '972 - Qualcomm Adreno 200',
    '971 - PowerVR SGX530',
    '970 - PowerVR SGX531',
    '969 - PowerVR SGX535',
    '968 - Vivante GC800',
    '967 - Qualcomm Adreno 203',
    '966 - Qualcomm Adreno 205',
    '964 - PowerVR SGX540',
    '962 - NVIDIA GeForce ULP (Tegra 2)',
    '961 - ARM Mali-400 MP',
    '960 - ARM Mali-400 MP2',
    '959 - Vivante GC1000+ Dual-Core',
    '958 - Qualcomm Adreno 220',
    '957 - Broadcom VideoCore-IV',
    '956 - NVIDIA GeForce ULP (Tegra 3)',
    '955 - ARM Mali-400 MP4',
    '954 - Vivante GC4000',
    '953 - Qualcomm Adreno 225',
    '945 - Qualcomm Adreno 302',
    '944 - Vivante GC7000UL',
    '943 - ARM Mali-T720',
    '942 - Qualcomm Adreno 304',
    '941 - Qualcomm Adreno 305',
    '940 - Qualcomm Adreno 306',
    '939 - Qualcomm Adreno 308',
    '938 - PowerVR SGX544',
    '937 - ARM Mali-T720 MP2',
    '936 - PowerVR SGX544MP2',
    '935 - PowerVR SGX545',
    '932 - PowerVR SGX543MP2',
    '922 - PowerVR SGX543MP3',
    '914 - ARM Mali-T830 MP1',
    '913 - ARM Mali-450 MP4',
    '912 - ARM Mali-T720 MP4',
    '911 - PowerVR GE8100',
    '910 - PowerVR GE8300',
    '909 - PowerVR GE8320',
    '908 - ARM Mali-T760 MP2',
    '907 - Qualcomm Adreno 320',
    '906 - ARM Mali-T624',
    '905 - PowerVR SGX543MP4',
    '878 - ARM Mali-T830 MP2',
    '877 - Qualcomm Adreno 405',
    '876 - PowerVR G6200',
    '875 - NVIDIA GeForce Tegra 4',
    '870 - ARM Mali-T604 MP4',
    '864 - ARM Mali-T830 MP3',
    '863 - ARM Mali-T860 MP2',
    '859 - Qualcomm Adreno 504',
    '858 - Qualcomm Adreno 505',
    '857 - PowerVR GE8322 / IMG8322',
    '856 - Qualcomm Adreno 506',
    '855 - Qualcomm Adreno 508',
    '854 - Qualcomm Adreno 509',
    '853 - ARM Mali-T628 MP4',
    '852 - PowerVR SGX554MP4',
    '814 - ARM Mali-T760 MP4',
    '813 - ARM Mali-T628 MP6',
    '812 - Intel HD Graphics (Bay Trail)',
    '811 - PowerVR G6400',
    '810 - PowerVR GX6250',
    '809 - PowerVR G6430',
    '808 - Qualcomm Adreno 330',
    '807 - Qualcomm Adreno 510',
    '806 - Qualcomm Adreno 512',
    '805 - Qualcomm Adreno 610',
    '804 - Qualcomm Adreno 612',
    '741 - Intel HD Graphics (Cherry Trail)',
    '728 - ARM Mali-G51 MP4',
    '726 - Qualcomm Adreno 616',
    '725 - Qualcomm Adreno 618',
    '724 - Qualcomm Adreno 418',
    '704 - Qualcomm Adreno 620',
    '703 - Qualcomm Adreno 420',
    '702 - PowerVR GX6450',
    '692 - ARM Mali-T880 MP2',
    '691 - ARM Mali-T760 MP6',
    '659 - ARM Mali-G52 MP1',
    '658 - ARM Mali-G52 MP2',
    '657 - ARM Mali-G52 MP6',
    '656 - ARM Mali-T880 MP4',
    '655 - ARM Mali-G72 MP3',
    '634 - Qualcomm Adreno 430',
    '631 - ARM Mali-G71 MP2',
    '630 - ARM Mali-T760 MP8',
    '583 - ARM Mali-G76 MP4',
    '582 - ARM Mali-T880 MP12',
    '581 - Apple A9 / PowerVR GT7600',
    '580 - NVIDIA Tegra K1 Kepler GPU',
    '579 - PowerVR GXA6850',
    '578 - Qualcomm Adreno 530',
    '577 - PowerVR GM9446',
    '538 - ARM Mali-G71 MP8',
    '537 - ARM Mali-G72 MP12',
    '536 - ARM Mali-G71 MP20',
    '535 - ARM Mali-G72 MP18',
    '534 - ARM Mali-G57 MP6',
    '533 - Qualcomm Adreno 540',
    '532 - ARM Mali-G76 MP10',
    '531 - ARM Mali-G76 MP12',
    '530 - Qualcomm Adreno 630',
    '529 - Qualcomm Adreno 640',
    '528 - ARM Mali-G76 MP16',
    '527 - ARM Mali-G77 MP11',
    '512 - Apple A10 Fusion GPU / PowerVR',
    '421 - NVIDIA Tegra X1 Maxwell GPU',
    '392 - Apple A9X / PowerVR Series 7XT',
    '356 - Apple A10X Fusion GPU / PowerVR',
    '355 - Apple A11 Bionic GPU',
    '354 - Qualcomm Adreno 650',
    '353 - Apple A12 Bionic GPU',
    '347 - Apple A13 Bionic GPU',
    '320 - Apple A12X Bionic GPU',
    '319 - Apple A12Z Bionic GPU',
];

const cleanEntryString = (entryString) => entryString
    .toLowerCase() // Lowercase all for easier matching
    .split('- ')[1] // Remove prelude score (`3 - `)
    .split(' /')[0]; // Reduce 'apple a9x / powervr series 7xt' to 'apple a9x'

const cleanRendererString = (rendererString) => {
    let cleanedRendererString = rendererString.toLowerCase();
    // Strip off ANGLE and Direct3D version
    if (cleanedRendererString.includes('angle (') && cleanedRendererString.includes('direct3d')) {
        cleanedRendererString = cleanedRendererString.replace('angle (', '').split(' direct3d')[0];
    }
    // Strip off the GB amount (1060 6gb was being concatenated to 10606 and because of it using the fallback)
    if (cleanedRendererString.includes('nvidia') && cleanedRendererString.includes('gb')) {
        cleanedRendererString = cleanedRendererString.split(/\dgb/)[0];
    }
    return cleanedRendererString;
};

/**
 * The following defined constants and descriptions are directly ported from https://developer.mozilla.org/en-US/docs/Web/API/WebGL_API/Constants
 *
 * Any copyright is dedicated to the Public Domain. http://creativecommons.org/publicdomain/zero/1.0/
 *
 * Contributors
 *
 * See: https://developer.mozilla.org/en-US/profiles/Sheppy
 * See: https://developer.mozilla.org/en-US/profiles/fscholz
 * See: https://developer.mozilla.org/en-US/profiles/AtiX
 * See: https://developer.mozilla.org/en-US/profiles/Sebastianz
 *
 * These constants are defined on the WebGLRenderingContext / WebGL2RenderingContext interface
 */
/**
 * Passed to clear to clear the current color buffer
 * @constant {number}
 */
const GL_COLOR_BUFFER_BIT = 0x00004000;
/**
 * Passed to drawElements or drawArrays to draw triangles. Each set of three vertices creates a separate triangle
 * @constant {number}
 */
const GL_TRIANGLES = 0x0004;
// Buffers
// Constants passed to WebGLRenderingContext.bufferData(), WebGLRenderingContext.bufferSubData(), WebGLRenderingContext.bindBuffer(), or WebGLRenderingContext.getBufferParameter()
/**
 * Passed to bufferData as a hint about whether the contents of the buffer are likely to be used often and not change often
 * @constant {number}
 */
const GL_STATIC_DRAW = 0x88e4;
/**
 * Passed to bindBuffer or bufferData to specify the type of buffer being used
 * @constant {number}
 */
const GL_ARRAY_BUFFER = 0x8892;
/**
 * @constant {number}
 */
const GL_UNSIGNED_BYTE = 0x1401;
/**
 * @constant {number}
 */
const GL_FLOAT = 0x1406;
/**
 * @constant {number}
 */
const GL_RGBA = 0x1908;
// Shaders
// Constants passed to WebGLRenderingContext.getShaderParameter()
/**
 * Passed to createShader to define a fragment shader
 * @constant {number}
 */
const GL_FRAGMENT_SHADER = 0x8b30;
/**
 * Passed to createShader to define a vertex shader
 * @constant {number}
 */
const GL_VERTEX_SHADER = 0x8b31;

// Vendor
// Apple GPU
// SEE: https://github.com/TimvanScherpenzeel/detect-gpu/issues/7
// CREDIT: https://medium.com/@Samsy/detecting-apple-a10-iphone-7-to-a11-iphone-8-and-b019b8f0eb87
// CREDIT: https://github.com/Samsy/appleGPUDetection/blob/master/index.js
const deobfuscateAppleGPU = ({ gl, rendererString, }) => {
    const vertexShaderSource = /* glsl */ `
    precision highp float;

    attribute vec3 aPosition;

    varying float vvv;

    void main() {
      vvv = 0.31622776601683794;

      gl_Position = vec4(aPosition, 1.0);
    }
  `;
    const fragmentShaderSource = /* glsl */ `
    precision highp float;

    varying float vvv;

    void main() {
      vec4 enc = vec4(1.0, 255.0, 65025.0, 16581375.0) * vvv;
      enc = fract(enc);
      enc -= enc.yzww * vec4(1.0 / 255.0, 1.0 / 255.0, 1.0 / 255.0, 0.0);

      gl_FragColor = enc;
    }
  `;
    const vertexShader = gl.createShader(GL_VERTEX_SHADER);
    const fragmentShader = gl.createShader(GL_FRAGMENT_SHADER);
    const program = gl.createProgram();
    if (fragmentShader !== null && vertexShader !== null && program !== null) {
        gl.shaderSource(vertexShader, vertexShaderSource);
        gl.shaderSource(fragmentShader, fragmentShaderSource);
        gl.compileShader(vertexShader);
        gl.compileShader(fragmentShader);
        gl.attachShader(program, vertexShader);
        gl.attachShader(program, fragmentShader);
        gl.linkProgram(program);
        gl.detachShader(program, vertexShader);
        gl.detachShader(program, fragmentShader);
        gl.deleteShader(vertexShader);
        gl.deleteShader(fragmentShader);
        gl.useProgram(program);
        const vertexArray = gl.createBuffer();
        gl.bindBuffer(GL_ARRAY_BUFFER, vertexArray);
        gl.bufferData(GL_ARRAY_BUFFER, new Float32Array([-1, -1, 0, 3, -1, 0, -1, 3, 0]), GL_STATIC_DRAW);
        const aPosition = gl.getAttribLocation(program, 'aPosition');
        gl.vertexAttribPointer(aPosition, 3, GL_FLOAT, false, 0, 0);
        gl.enableVertexAttribArray(aPosition);
        gl.clearColor(1.0, 1.0, 1.0, 1.0);
        gl.clear(GL_COLOR_BUFFER_BIT);
        gl.viewport(0, 0, 1, 1);
        gl.drawArrays(GL_TRIANGLES, 0, 3);
        const pixels = new Uint8Array(4);
        gl.readPixels(0, 0, 1, 1, GL_RGBA, GL_UNSIGNED_BYTE, pixels);
        const result = pixels.join('');
        gl.deleteProgram(program);
        gl.deleteBuffer(vertexArray);
        document.body.appendChild(document.createTextNode(result));
        const resolution = `${Math.min(screen.width, screen.height)}x${Math.max(screen.width, screen.height)}`;
        document.body.appendChild(document.createTextNode('\n' + resolution));
        switch (result) {
            // Unknown:
            // iPhone 11, 11 Pro, 11 Pro Max (Apple A13 GPU)
            // iPad Pro (Apple A12X GPU)
            case '801621810':
                // iPhone XS, XS Max, XR (Apple A12 GPU)
                // iPhone 8, 8 Plus (Apple A11 GPU)
                return 'apple a11 gpu';
            case '8016218135':
                // iPhone SE, 6S, 6S Plus (Apple A9 GPU)
                // iPhone 7, 7 Plus (Apple A10 GPU)
                // iPad Pro (Apple A10X GPU)
                return 'apple a10 gpu';
        }
    }
    return rendererString;
};
const deobfuscateRendererString = ({ gl, rendererString, }) => {
    // Apple GPU
    // SEE: https://github.com/TimvanScherpenzeel/detect-gpu/issues/7
    // CREDIT: https://medium.com/@Samsy/detecting-apple-a10-iphone-7-to-a11-iphone-8-and-b019b8f0eb87
    // CREDIT: https://github.com/Samsy/appleGPUDetection/blob/master/index.js
    // if (rendererString === 'apple gpu') {
    rendererString = deobfuscateAppleGPU({
        gl,
        rendererString,
    });
    // }
    return rendererString;
};

// Get benchmark entry's by percentage of the total benchmark entries
const getBenchmarkByPercentage = (benchmark, percentages) => {
    let chunkOffset = 0;
    const benchmarkTiers = percentages.map((percentage) => {
        const chunkSize = Math.round((benchmark.length / 100) * percentage);
        const chunk = benchmark.slice(chunkOffset, chunkOffset + chunkSize);
        chunkOffset += chunkSize;
        return chunk;
    });
    return benchmarkTiers;
};

var isSSR = typeof window === 'undefined';
var DetectUA = /** @class */ (function () {
    /**
     * Detect a users browser, browser version and whether it is a mobile-, tablet- or desktop device
     *
     * @param forceUserAgent Force a user agent string (useful for testing)
     */
    function DetectUA(forceUserAgent) {
        this.userAgent = forceUserAgent
            ? forceUserAgent
            : !isSSR && window.navigator
                ? window.navigator.userAgent
                : '';
        this.isAndroidDevice = !/like android/i.test(this.userAgent) && /android/i.test(this.userAgent);
        this.iOSDevice = this.match(1, /(iphone|ipod|ipad)/i).toLowerCase();
        // Workaround for ipadOS, force detection as tablet
        // SEE: https://github.com/lancedikson/bowser/issues/329
        // SEE: https://stackoverflow.com/questions/58019463/how-to-detect-device-name-in-safari-on-ios-13-while-it-doesnt-show-the-correct
        if (!isSSR &&
            navigator.platform === 'MacIntel' &&
            navigator.maxTouchPoints > 2 &&
            !window.MSStream) {
            this.iOSDevice = 'ipad';
        }
    }
    /**
     * Match entry based on position found in the user-agent string
     *
     * @param pattern regular expression pattern
     */
    DetectUA.prototype.match = function (position, pattern) {
        var match = this.userAgent.match(pattern);
        return (match && match.length > 1 && match[position]) || '';
    };
    Object.defineProperty(DetectUA.prototype, "isMobile", {
        /**
         * Returns if the device is a mobile device
         */
        get: function () {
            return (
            // Default mobile
            !this.isTablet &&
                (/[^-]mobi/i.test(this.userAgent) ||
                    // iPhone / iPod
                    this.iOSDevice === 'iphone' ||
                    this.iOSDevice === 'ipod' ||
                    // Android
                    this.isAndroidDevice ||
                    // Nexus mobile
                    /nexus\s*[0-6]\s*/i.test(this.userAgent)));
        },
        enumerable: false,
        configurable: true
    });
    Object.defineProperty(DetectUA.prototype, "isTablet", {
        /**
         * Returns if the device is a tablet device
         */
        get: function () {
            return (
            // Default tablet
            (/tablet/i.test(this.userAgent) && !/tablet pc/i.test(this.userAgent)) ||
                // iPad
                this.iOSDevice === 'ipad' ||
                // Android
                (this.isAndroidDevice && !/[^-]mobi/i.test(this.userAgent)) ||
                // Nexus tablet
                (!/nexus\s*[0-6]\s*/i.test(this.userAgent) && /nexus\s*[0-9]+/i.test(this.userAgent)));
        },
        enumerable: false,
        configurable: true
    });
    Object.defineProperty(DetectUA.prototype, "isDesktop", {
        /**
         * Returns if the device is a desktop device
         */
        get: function () {
            return !this.isMobile && !this.isTablet;
        },
        enumerable: false,
        configurable: true
    });
    Object.defineProperty(DetectUA.prototype, "isMacOS", {
        /**
         * Returns if the device is running MacOS (and if so which version)
         *
         * '5' => Leopard'
         * '6' => Snow Leopard'
         * '7' => Lion'
         * '8' => Mountain Lion'
         * '9' => Mavericks'
         * '10' => Yosemite'
         * '11' => El Capitan'
         * '12' => Sierra'
         * '13' => High Sierra'
         * '14' => Mojave'
         * '15' => Catalina'
         */
        get: function () {
            return (/macintosh/i.test(this.userAgent) && {
                version: this.match(1, /mac os x (\d+(\.?_?\d+)+)/i)
                    .replace(/[_\s]/g, '.')
                    .split('.')
                    .map(function (versionNumber) { return versionNumber; })[1],
            });
        },
        enumerable: false,
        configurable: true
    });
    Object.defineProperty(DetectUA.prototype, "isWindows", {
        /**
         * Returns if the device is running Windows (and if so which version)
         *
         * 'NT' => 'NT'
         * 'XP' => 'XP'
         * 'NT 5.0' => '2000'
         * 'NT 5.1' => 'XP'
         * 'NT 5.2' => '2003'
         * 'NT 6.0' => 'Vista'
         * 'NT 6.1' => '7'
         * 'NT 6.2' => '8'
         * 'NT 6.3' => '8.1'
         * 'NT 10.0' => '10'
         */
        get: function () {
            return (/windows /i.test(this.userAgent) && {
                version: this.match(1, /Windows ((NT|XP)( \d\d?.\d)?)/i),
            });
        },
        enumerable: false,
        configurable: true
    });
    Object.defineProperty(DetectUA.prototype, "isiOS", {
        /**
         * Returns if the device is an iOS device (and if so which version)
         */
        get: function () {
            return (!!this.iOSDevice && {
                version: this.match(1, /os (\d+([_\s]\d+)*) like mac os x/i).replace(/[_\s]/g, '.') ||
                    this.match(1, /version\/(\d+(\.\d+)?)/i),
            });
        },
        enumerable: false,
        configurable: true
    });
    Object.defineProperty(DetectUA.prototype, "isAndroid", {
        /**
         * Returns if the device is an Android device (and if so which version)
         */
        get: function () {
            return (this.isAndroidDevice && {
                version: this.match(1, /android[ \/-](\d+(\.\d+)*)/i),
            });
        },
        enumerable: false,
        configurable: true
    });
    Object.defineProperty(DetectUA.prototype, "browser", {
        /**
         * Returns the browser name and version
         */
        get: function () {
            var versionIdentifier = this.match(1, /version\/(\d+(\.\d+)?)/i);
            if (/opera/i.test(this.userAgent)) {
                // Opera
                return {
                    name: 'Opera',
                    version: versionIdentifier || this.match(1, /(?:opera|opr|opios)[\s\/](\d+(\.\d+)?)/i),
                };
            }
            else if (/opr\/|opios/i.test(this.userAgent)) {
                // Opera
                return {
                    name: 'Opera',
                    version: this.match(1, /(?:opr|opios)[\s\/](\d+(\.\d+)?)/i) || versionIdentifier,
                };
            }
            else if (/SamsungBrowser/i.test(this.userAgent)) {
                // Samsung Browser
                return {
                    name: 'Samsung Internet for Android',
                    version: versionIdentifier || this.match(1, /(?:SamsungBrowser)[\s\/](\d+(\.\d+)?)/i),
                };
            }
            else if (/yabrowser/i.test(this.userAgent)) {
                // Yandex Browser
                return {
                    name: 'Yandex Browser',
                    version: versionIdentifier || this.match(1, /(?:yabrowser)[\s\/](\d+(\.\d+)?)/i),
                };
            }
            else if (/ucbrowser/i.test(this.userAgent)) {
                // UC Browser
                return {
                    name: 'UC Browser',
                    version: this.match(1, /(?:ucbrowser)[\s\/](\d+(\.\d+)?)/i),
                };
            }
            else if (/msie|trident/i.test(this.userAgent)) {
                // Internet Explorer
                return {
                    name: 'Internet Explorer',
                    version: this.match(1, /(?:msie |rv:)(\d+(\.\d+)?)/i),
                };
            }
            else if (/(edge|edgios|edga|edg)/i.test(this.userAgent)) {
                // Edge
                return {
                    name: 'Microsoft Edge',
                    version: this.match(2, /(edge|edgios|edga|edg)\/(\d+(\.\d+)?)/i),
                };
            }
            else if (/firefox|iceweasel|fxios/i.test(this.userAgent)) {
                // Firefox
                return {
                    name: 'Firefox',
                    version: this.match(1, /(?:firefox|iceweasel|fxios)[ \/](\d+(\.\d+)?)/i),
                };
            }
            else if (/chromium/i.test(this.userAgent)) {
                // Chromium
                return {
                    name: 'Chromium',
                    version: this.match(1, /(?:chromium)[\s\/](\d+(?:\.\d+)?)/i) || versionIdentifier,
                };
            }
            else if (/chrome|crios|crmo/i.test(this.userAgent)) {
                // Chrome
                return {
                    name: 'Chrome',
                    version: this.match(1, /(?:chrome|crios|crmo)\/(\d+(\.\d+)?)/i),
                };
            }
            else if (/safari|applewebkit/i.test(this.userAgent)) {
                // Safari
                return {
                    name: 'Safari',
                    version: versionIdentifier,
                };
            }
            else {
                // Everything else
                return {
                    name: this.match(1, /^(.*)\/(.*) /),
                    version: this.match(2, /^(.*)\/(.*) /),
                };
            }
        },
        enumerable: false,
        configurable: true
    });
    return DetectUA;
}());

// Vendor
const device = new DetectUA();
const { browser, isMobile, isTablet } = device;

const getEntryVersionNumber = (entryString) => entryString.replace(/[\D]/g, ''); // Grab and concat all digits in the string

const getWebGLUnmaskedRenderer = (gl) => {
    const glExtensionDebugRendererInfo = gl.getExtension('WEBGL_debug_renderer_info');
    return (glExtensionDebugRendererInfo &&
        gl.getParameter(glExtensionDebugRendererInfo.UNMASKED_RENDERER_WEBGL));
};

const isWebGLSupported = (browser, failIfMajorPerformanceCaveat = true) => {
    const attributes = {
        alpha: false,
        antialias: false,
        depth: false,
        failIfMajorPerformanceCaveat,
        powerPreference: 'high-performance',
        stencil: false,
    };
    // Workaround for Safari 12
    // SEE: https://github.com/TimvanScherpenzeel/detect-gpu/issues/5
    if (typeof browser !== 'boolean' && browser.name === 'Safari' && browser.version.includes('12')) {
        delete attributes.powerPreference;
    }
    // Keep reference to the canvas and context in order to clean up
    // after the necessary information has been extracted
    const canvas = document.createElement('canvas');
    const gl = canvas.getContext('webgl', attributes) || canvas.getContext('experimental-webgl', attributes);
    if (!gl || !(gl instanceof WebGLRenderingContext)) {
        return;
    }
    return gl;
};

// Compute the difference (distance) between two strings
// SEE: https://en.wikipedia.org/wiki/Levenshtein_distance
// CREDIT: https://gist.github.com/keesey/e09d0af833476385b9ee13b6d26a2b84
const getLevenshteinDistance = (a, b) => {
    const an = a ? a.length : 0;
    const bn = b ? b.length : 0;
    if (an === 0) {
        return bn;
    }
    if (bn === 0) {
        return an;
    }
    const matrix = new Array(bn + 1);
    for (let i = 0; i <= bn; ++i) {
        const row = (matrix[i] = new Array(an + 1));
        row[0] = i;
    }
    const firstRow = matrix[0];
    for (let j = 1; j <= an; ++j) {
        firstRow[j] = j;
    }
    for (let i = 1; i <= bn; ++i) {
        for (let j = 1; j <= an; ++j) {
            if (b.charAt(i - 1) === a.charAt(j - 1)) {
                matrix[i][j] = matrix[i - 1][j - 1];
            }
            else {
                matrix[i][j] = Math.min(matrix[i - 1][j - 1], matrix[i][j - 1], matrix[i - 1][j]) + 1;
            }
        }
    }
    return matrix[bn][an];
};

// Generated data
<<<<<<< HEAD
const getGPUTier = (options = {}) => {
    const mobileBenchmarkPercentages = options.mobileBenchmarkPercentages || [
        0,
        50,
        30,
        20,
    ];
    const desktopBenchmarkPercentages = options.desktopBenchmarkPercentages || [
        0,
        50,
        30,
        20,
    ];
    const forceRendererString = options.forceRendererString || '';
    const forceMobile = options.forceMobile || false;
    let gl;
    let rendererString;
    let tier = '';
    let type = '';
    if (!forceRendererString) {
        gl =
            options.glContext ||
                isWebGLSupported({
                    browser,
                });
=======
const getGPUTier = ({ mobileBenchmarkPercentages = [
    0,
    50,
    30,
    20,
], desktopBenchmarkPercentages = [
    0,
    50,
    30,
    20,
], forceRendererString = '', forceMobile = false, glContext, failIfMajorPerformanceCaveat = true, } = {}) => {
    let renderer;
    const isMobileTier = isMobile || isTablet || forceMobile;
    const createGPUTier = (index = 1, GPUType = 'FALLBACK') => ({
        tier: `GPU_${isMobileTier ? 'MOBILE' : 'DESKTOP'}_TIER_${index}`,
        type: GPUType,
    });
    if (forceRendererString) {
        renderer = forceRendererString;
    }
    else {
        const gl = glContext || isWebGLSupported(browser, failIfMajorPerformanceCaveat);
>>>>>>> d63aed3e
        if (!gl) {
            return createGPUTier(0, 'WEBGL_UNSUPPORTED');
        }
        rendererString = getWebGLUnmaskedRenderer(gl);
    }
<<<<<<< HEAD
    else {
        rendererString = forceRendererString;
    }
    rendererString = cleanRendererString(rendererString);
    if (gl) {
        rendererString = deobfuscateRendererString({
            gl,
            rendererString,
        });
    }
    const rendererVersionNumber = rendererString.replace(/[\D]/g, '');
=======
    renderer = cleanRendererString(renderer);
>>>>>>> d63aed3e
    // GPU BLACKLIST
    // https://wiki.mozilla.org/Blocklisting/Blocked_Graphics_Drivers
    // https://www.khronos.org/webgl/wiki/BlacklistsAndWhitelists
    // https://chromium.googlesource.com/chromium/src/+/master/gpu/config/software_rendering_list.json
    // https://chromium.googlesource.com/chromium/src/+/master/gpu/config/gpu_driver_bug_list.json
<<<<<<< HEAD
    const isGPUBlacklisted = /(radeon hd 6970m|radeon hd 6770m|radeon hd 6490m|radeon hd 6630m|radeon hd 6750m|radeon hd 5750|radeon hd 5670|radeon hd 4850|radeon hd 4870|radeon hd 4670|geforce 9400m|geforce 320m|geforce 330m|geforce gt 130|geforce gt 120|geforce gtx 285|geforce 8600|geforce 9600m|geforce 9400m|geforce 8800 gs|geforce 8800 gt|quadro fx 5|quadro fx 4|radeon hd 2600|radeon hd 2400|radeon hd 2600|mali-4|mali-3|mali-2|google swiftshader)/.test(rendererString);
=======
    const isGPUBlacklisted = /(radeon hd 6970m|radeon hd 6770m|radeon hd 6490m|radeon hd 6630m|radeon hd 6750m|radeon hd 5750|radeon hd 5670|radeon hd 4850|radeon hd 4870|radeon hd 4670|geforce 9400m|geforce 320m|geforce 330m|geforce gt 130|geforce gt 120|geforce gtx 285|geforce 8600|geforce 9600m|geforce 9400m|geforce 8800 gs|geforce 8800 gt|quadro fx 5|quadro fx 4|radeon hd 2600|radeon hd 2400|radeon r9 200|mali-4|mali-3|mali-2|google swiftshader|sgx543|legacy|sgx 543)/.test(renderer);
>>>>>>> d63aed3e
    if (isGPUBlacklisted) {
        return createGPUTier(0, 'BLACKLISTED');
    }
<<<<<<< HEAD
    if (isMobile || isTablet || forceMobile) {
        const mobileBenchmark = getBenchmarkByPercentage(GPU_BENCHMARK_SCORE_MOBILE, mobileBenchmarkPercentages);
        const isRendererAdreno = rendererString.includes('adreno');
        const isRendererApple = rendererString.includes('apple');
        const isRendererMali = rendererString.includes('mali') && !rendererString.includes('mali-t');
        const isRendererMaliT = rendererString.includes('mali-t');
        const isRendererNVIDIA = rendererString.includes('nvidia');
        const isRendererPowerVR = rendererString.includes('powervr');
        mobileBenchmark.forEach((benchmarkTier, index) => benchmarkTier.forEach(benchmarkEntry => {
            const entry = cleanEntryString(benchmarkEntry);
            const entryVersionNumber = getEntryVersionNumber(entry);
            if ((entry.includes('adreno') && isRendererAdreno) ||
                (entry.includes('apple') && isRendererApple) ||
                (entry.includes('mali') && !entry.includes('mali-t') && isRendererMali) ||
                (entry.includes('mali-t') && isRendererMaliT) ||
                (entry.includes('nvidia') && isRendererNVIDIA) ||
                (entry.includes('powervr') && isRendererPowerVR)) {
                if (entryVersionNumber.includes(rendererVersionNumber)) {
                    tier = `GPU_MOBILE_TIER_${index}`;
                    type = `BENCHMARK - ${entry}`;
=======
    const [tier, type] = (isMobileTier ? getMobileRank : getDesktopRank)(getBenchmarkByPercentage(isMobileTier ? GPU_BENCHMARK_SCORE_MOBILE : GPU_BENCHMARK_SCORE_DESKTOP, isMobileTier ? mobileBenchmarkPercentages : desktopBenchmarkPercentages), renderer, getEntryVersionNumber(renderer));
    return createGPUTier(tier, type);
};
const getMobileRank = (benchmark, renderer, rendererVersionNumber) => {
    const type = [
        'adreno',
        'apple',
        'mali-t',
        'mali',
        'nvidia',
        'powervr',
    ].find((rendererType) => renderer.includes(rendererType));
    const ranks = [];
    if (type) {
        for (let index = 0; index < benchmark.length; index++) {
            const benchmarkTier = benchmark[index];
            // tslint:disable-next-line:prefer-for-of
            for (let i = 0; i < benchmarkTier.length; i++) {
                const entry = cleanEntryString(benchmarkTier[i]);
                if (entry.includes(type) &&
                    (entry !== 'mali' || !entry.includes('mali-t')) &&
                    getEntryVersionNumber(entry).includes(rendererVersionNumber)) {
                    ranks.push({
                        rank: [index, `BENCHMARK - ${entry}`],
                        distance: getLevenshteinDistance(renderer, entry),
                    });
>>>>>>> d63aed3e
                }
            }
        }
    }
<<<<<<< HEAD
    if (isDesktop) {
        const desktopBenchmark = getBenchmarkByPercentage(GPU_BENCHMARK_SCORE_DESKTOP, desktopBenchmarkPercentages);
        const isRendererIntel = rendererString.includes('intel');
        const isRendererAMD = rendererString.includes('amd');
        const isRendererNVIDIA = rendererString.includes('nvidia');
        desktopBenchmark.forEach((benchmarkTier, index) => benchmarkTier.forEach(benchmarkEntry => {
            const entry = cleanEntryString(benchmarkEntry);
            const entryVersionNumber = getEntryVersionNumber(entry);
            if ((entry.includes('intel') && isRendererIntel) ||
                (entry.includes('amd') && isRendererAMD) ||
                (entry.includes('nvidia') && isRendererNVIDIA)) {
                if (entryVersionNumber.includes(rendererVersionNumber)) {
                    tier = `GPU_DESKTOP_TIER_${index}`;
                    type = `BENCHMARK - ${entry}`;
=======
    const ordered = sortByLevenshteinDistance(ranks);
    return ordered.length > 0 ? ordered[0].rank : [undefined, undefined];
};
const sortByLevenshteinDistance = (ranks) => ranks.sort((rank1, rank2) => rank1.distance - rank2.distance);
const getDesktopRank = (benchmark, renderer, rendererVersionNumber) => {
    const type = ['intel', 'amd', 'nvidia'].find((rendererType) => renderer.includes(rendererType));
    const ranks = [];
    if (type) {
        for (let index = 0; index < benchmark.length; index++) {
            const benchmarkTier = benchmark[index];
            // tslint:disable-next-line:prefer-for-of
            for (let i = 0; i < benchmarkTier.length; i++) {
                const entry = cleanEntryString(benchmarkTier[i]);
                if (entry.includes(type) && getEntryVersionNumber(entry).includes(rendererVersionNumber)) {
                    ranks.push({
                        rank: [index, `BENCHMARK - ${entry}`],
                        distance: getLevenshteinDistance(renderer, entry),
                    });
>>>>>>> d63aed3e
                }
            }
        }
    }
    const ordered = sortByLevenshteinDistance(ranks);
    return ordered.length > 0 ? ordered[0].rank : [undefined, undefined];
};

export { getGPUTier };<|MERGE_RESOLUTION|>--- conflicted
+++ resolved
@@ -1,1086 +1,1086 @@
-// !! AUTO-GENERATED FILE - DO NOT EDIT !!
-// Scraped from https://www.notebookcheck.net/
-// Mobile GPU benchmark: https://www.notebookcheck.net/Mobile-Graphics-Cards-Benchmark-List.844.0.html?type=&sort=&professional=2&showClassDescription=1&deskornote=3&perfrating=1&or=0&showBars=1&3dmark13_ice_gpu=1&3dmark13_cloud_gpu=1&3dmark13_fire_gpu=1&3dmark11_gpu=1&gpu_fullname=1&architecture=1&pixelshaders=1&vertexshaders=1&corespeed=1&boostspeed=1&memoryspeed=1&memorybus=1&memorytype=1&directx=1
-// Desktop GPU benchmark: https://www.notebookcheck.net/Mobile-Graphics-Cards-Benchmark-List.844.0.html?type=&sort=&showClassDescription=1&deskornote=4&perfrating=1&or=0&showBars=1&3dmark13_ice_gpu=1&3dmark13_cloud_gpu=1&3dmark13_fire_gpu=1&3dmark11_gpu=1&gpu_fullname=1&architecture=1&pixelshaders=1&vertexshaders=1&corespeed=1&boostspeed=1&memoryspeed=1&memorybus=1&memorytype=1&directx=1
-const GPU_BENCHMARK_SCORE_DESKTOP = [
-    '992 - Silicon Motion SM502',
-    '991 - ATI Mobility 128 M3',
-    '990 - VIA S3 Graphics ProSavage8',
-    '989 - SIS Mirage M661FX ',
-    '988 - SIS Mirage 2 M760',
-    '987 - VIA Castle Rock',
-    '986 - VIA S3G UniChrome Pro',
-    '985 - VIA S3G UniChrome Pro II',
-    '984 - ATI Radeon IGP 320M',
-    '983 - ATI Radeon IGP 340M',
-    '982 - ATI Mobility Radeon 7000 IGP',
-    '981 - Intel Extreme Graphics 2',
-    '980 - VIA Chrome9 HC',
-    '979 - ATI Mobility Radeon M6',
-    '978 - ATI Mobility Radeon M7',
-    '977 - ATI Mobility Radeon 9000 IGP',
-    '976 - ATI Mobility Radeon 9100 IGP',
-    '975 - NVIDIA GeForce 2 Go (200 / 100)',
-    '974 - NVIDIA GeForce 3 Go',
-    '965 - Intel Graphics Media Accelerator (GMA) 500',
-    '963 - Intel Graphics Media Accelerator (GMA) 600',
-    '952 - SIS Mirage 3 671MX',
-    '951 - SIS Mirage 3+ 672MX',
-    '950 - ATI Radeon Xpress 1100',
-    '949 - ATI Radeon Xpress 200M',
-    '948 - Intel Graphics Media Accelerator (GMA) 900',
-    '947 - ATI Mobility FireGL 7800',
-    '946 - ATI Mobility Radeon 7500',
-    '934 - Intel Graphics Media Accelerator (GMA) 950',
-    '933 - Intel Graphics Media Accelerator (GMA) 3150',
-    '931 - NVIDIA GeForce 4 420 Go',
-    '930 - NVIDIA GeForce 4 440 Go',
-    '929 - NVIDIA GeForce 4 460 Go',
-    '928 - NVIDIA GeForce 4 488 Go',
-    '927 - ATI Mobility Radeon 9000',
-    '926 - NVIDIA GeForce FX Go 5200',
-    '925 - ATI Mobility FireGL 9000',
-    '924 - ATI Mobility Radeon 9200',
-    '923 - Intel Graphics Media Accelerator (GMA) 3600',
-    '921 - NVIDIA GeForce 7000M',
-    '920 - NVIDIA GeForce Go 6100',
-    '919 - NVIDIA GeForce Go 6150',
-    '918 - ATI Radeon Xpress 1150',
-    '917 - NVIDIA GeForce 7150M',
-    '916 - NVIDIA GeForce 7190M',
-    '915 - Intel Graphics Media Accelerator (GMA) 3650',
-    '904 - Intel Graphics Media Accelerator (GMA) X3100',
-    '903 - ATI Radeon Xpress X1200',
-    '902 - ATI Radeon Xpress 1250',
-    '901 - ATI Radeon Xpress X1250',
-    '900 - ATI Radeon Xpress X1270',
-    '899 - NVIDIA GeForce FX Go 5600 / 5650',
-    '898 - NVIDIA Quadro FX Go 1000',
-    '897 - NVIDIA GeForce FX Go 5700',
-    '896 - NVIDIA GeForce Go 6200',
-    '895 - NVIDIA GeForce Go 6250',
-    '894 - ATI Mobility Radeon X300',
-    '893 - NVIDIA GeForce Go 6400',
-    '892 - NVIDIA GeForce Go 7200',
-    '891 - ATI Mobility Radeon 9550',
-    '890 - ATI Mobility FireGL T2',
-    '889 - ATI Mobility Radeon 9600',
-    '888 - NVIDIA GeForce4 4200 Go',
-    '887 - ATI Mobility Radeon X1300',
-    '886 - ATI Mobility FireGL T2e',
-    '885 - ATI Mobility Radeon 9700',
-    '884 - ATI Mobility Radeon HD 2300',
-    '883 - ATI Mobility Radeon X2300',
-    '882 - ATI Mobility FireGL V3100',
-    '881 - ATI Mobility FireGL V3200',
-    '880 - ATI Mobility Radeon X600',
-    '879 - NVIDIA Quadro NVS 110M',
-    '874 - NVIDIA GeForce Go 7300',
-    '873 - NVIDIA Quadro NVS 120M',
-    '872 - NVIDIA Quadro FX 350M',
-    '871 - NVIDIA GeForce Go 7400',
-    '869 - Intel Graphics Media Accelerator (GMA) 4500M',
-    '868 - Intel Graphics Media Accelerator (GMA) 4500MHD',
-    '867 - Intel Graphics Media Accelerator (GMA) 4700MHD',
-    '866 - NVIDIA GeForce 8200M G',
-    '865 - NVIDIA Quadro NVS 130M',
-    '862 - NVIDIA GeForce 8400M G',
-    '861 - ATI Radeon HD 3100',
-    '860 - ATI Mobility Radeon HD 3400',
-    '851 - ATI Radeon HD 4100',
-    '850 - ATI Radeon HD 4225',
-    '849 - ATI Radeon HD 3200',
-    '848 - ATI Mobility Radeon HD 2400',
-    '847 - NVIDIA Quadro NVS 135M',
-    '846 - NVIDIA GeForce 8400M GS',
-    '845 - NVIDIA GeForce 9100M G',
-    '844 - ATI Mobility Radeon X1400',
-    '843 - ATI Mobility Radeon X1350',
-    '842 - NVIDIA Quadro FX 360M',
-    '841 - NVIDIA Quadro NVS 150M',
-    '840 - AMD Radeon HD 6250',
-    '839 - Intel Graphics Media Accelerator (GMA) HD Graphics',
-    '838 - ATI Radeon HD 4200',
-    '837 - ATI Radeon HD 4250',
-    '836 - ATI Radeon HD 4270',
-    '835 - ATI Mobility Radeon HD 2400 XT',
-    '834 - ATI Mobility Radeon HD 3410',
-    '833 - ATI Mobility Radeon HD 3430',
-    '832 - ATI Mobility Radeon HD 3450',
-    '831 - AMD Radeon HD 6290',
-    '830 - AMD Radeon HD 7290',
-    '829 - NVIDIA GeForce 9200M GS',
-    '828 - NVIDIA Quadro NVS 160M',
-    '827 - NVIDIA Quadro FX 370M',
-    '826 - NVIDIA GeForce 9300M GS',
-    '825 - NVIDIA ION 2',
-    '824 - NVIDIA GeForce 9300M G',
-    '823 - ATI Mobility Radeon HD 3470',
-    '822 - NVIDIA GeForce 9400M GeForceBoost',
-    '821 - ATI Mobility Radeon HD 3470 Hybrid X2',
-    '820 - AMD Radeon HD 8180',
-    '819 - AMD Radeon HD 6310',
-    '818 - AMD Radeon HD 7310',
-    '817 - AMD Radeon HD 6320',
-    '816 - AMD Radeon HD 7340',
-    '812 - Intel HD Graphics (Bay Trail)',
-    '803 - Intel HD Graphics (Sandy Bridge)',
-    '802 - NVIDIA GeForce 9400M (G) / ION (LE)',
-    '801 - NVIDIA GeForce G 205M',
-    '800 - NVIDIA GeForce G 102M',
-    '799 - NVIDIA GeForce 9500M GE',
-    '798 - NVIDIA GeForce G 103M',
-    '797 - NVIDIA GeForce G 105M',
-    '795 - Intel HD Graphics 2000',
-    '794 - NVIDIA Quadro NVS 140M',
-    '793 - NVIDIA GeForce 8400M GT',
-    '792 - ATI Mobility Radeon HD 4330',
-    '791 - AMD Radeon HD 6330M',
-    '790 - NVIDIA GeForce G 110M',
-    '789 - ATI Mobility FireGL V5000',
-    '788 - ATI Mobility Radeon X700',
-    '787 - ATI Mobility Radeon X1450',
-    '786 - NVIDIA GeForce Go 6600',
-    '785 - ATI Mobility Radeon 9800',
-    '784 - ATI Mobility FireGL V5200',
-    '783 - ATI Mobility Radeon X1600',
-    '782 - ATI Mobility Radeon X800',
-    '781 - NVIDIA Quadro NVS 300M',
-    '780 - NVIDIA GeForce Go 7600',
-    '779 - ATI Mobility Radeon X2500',
-    '778 - ATI Mobility FireGL V5250',
-    '777 - ATI Mobility Radeon X1700',
-    '776 - NVIDIA GeForce 305M',
-    '775 - ATI Mobility Radeon HD 530v',
-    '774 - ATI Radeon HD 4350',
-    '773 - ATI Mobility Radeon HD 4350',
-    '772 - ATI Mobility Radeon HD 4530',
-    '771 - AMD Radeon HD 6350M',
-    '770 - AMD Radeon HD 7350M',
-    '769 - Intel HD Graphics (Ivy Bridge)',
-    '768 - Intel HD Graphics 2500',
-    '767 - ATI Mobility Radeon HD 4550',
-    '766 - ATI Mobility Radeon HD 540v',
-    '765 - AMD Radeon HD 8210',
-    '764 - ATI Mobility Radeon HD 5430',
-    '763 - AMD Radeon HD 6380G',
-    '762 - AMD Radeon HD 6430M',
-    '761 - ATI Mobility Radeon X800XT',
-    '760 - NVIDIA Quadro FX Go 1400',
-    '759 - NVIDIA GeForce Go 6800',
-    '758 - NVIDIA GeForce Go 7700',
-    '757 - NVIDIA NVS 2100M',
-    '756 - NVIDIA GeForce 8600M GS',
-    '755 - NVIDIA GeForce 9500M G',
-    '754 - NVIDIA GeForce Go 7600 GT',
-    '753 - NVIDIA GeForce 315M',
-    '752 - NVIDIA GeForce 405M',
-    '751 - NVIDIA NVS 3100M',
-    '750 - NVIDIA GeForce G210M',
-    '749 - NVIDIA GeForce 310M',
-    '748 - NVIDIA Quadro FX 380M',
-    '747 - Intel HD Graphics 3000',
-    '746 - ATI Mobility Radeon HD 2600',
-    '745 - NVIDIA GeForce 8600M GT',
-    '744 - ATI Mobility Radeon HD 5450',
-    '743 - NVIDIA Quadro FX 570M',
-    '742 - ATI Mobility Radeon HD 4570',
-    '741 - Intel HD Graphics (Cherry Trail)',
-    '740 - AMD Radeon HD 8250',
-    '739 - AMD Radeon R6 (Mullins)',
-    '738 - AMD Radeon HD 8240',
-    '737 - ATI Mobility Radeon HD 545v',
-    '736 - ATI Mobility Radeon HD 5145',
-    '735 - ATI Mobility FireGL V5700',
-    '734 - ATI Mobility Radeon HD 3650',
-    '733 - AMD Radeon HD 7430M',
-    '732 - AMD Radeon HD 6450M',
-    '731 - ATI Mobility Radeon HD 5470',
-    '730 - AMD Radeon HD 8280',
-    '729 - AMD Radeon HD 6370M',
-    '727 - AMD Radeon R2 (Mullins/Beema/Carrizo-L)',
-    '723 - AMD Radeon HD 7370M',
-    '722 - NVIDIA GeForce 410M',
-    '721 - NVIDIA GeForce GT 415M',
-    '720 - ATI Mobility Radeon HD 2700',
-    '719 - AMD Radeon HD 6480G',
-    '718 - AMD Radeon HD 7400G',
-    '717 - NVIDIA GeForce 9500M GS',
-    '716 - NVIDIA GeForce 9600M GS',
-    '715 - NVIDIA GeForce Go 7800',
-    '714 - NVIDIA GeForce Go 6800 Ultra',
-    '713 - ATI Mobility Radeon X1800',
-    '712 - ATI Mobility Radeon X1800XT',
-    '711 - ATI Mobility Radeon X1900',
-    '710 - ATI Mobility Radeon HD 2600 XT',
-    '709 - NVIDIA GeForce GT 320M',
-    '708 - NVIDIA GeForce 320M',
-    '707 - AMD Radeon HD 8310G',
-    '706 - AMD Radeon HD 6520G',
-    '705 - Intel HD Graphics (Haswell)',
-    '701 - ATI Mobility FireGL V5725',
-    '700 - ATI Mobility Radeon HD 3670',
-    '699 - AMD Radeon HD 7420G',
-    '698 - NVIDIA GeForce GT 520M',
-    '697 - AMD FirePro M3900',
-    '696 - AMD Radeon HD 6470M',
-    '695 - Intel HD Graphics 400 (Braswell)',
-    '694 - Intel HD Graphics (Braswell)',
-    '693 - Intel HD Graphics 405 (Braswell)',
-    '690 - NVIDIA GeForce 705M',
-    '689 - NVIDIA GeForce 610M',
-    '688 - AMD Radeon HD 7450M',
-    '687 - AMD Radeon HD 6510G2',
-    '686 - NVIDIA GeForce GT 120M',
-    '685 - NVIDIA Quadro FX 770M',
-    '684 - NVIDIA GeForce GT 220M',
-    '683 - NVIDIA GeForce 9600M GT',
-    '682 - NVIDIA Quadro FX 1500M',
-    '681 - NVIDIA Quadro NVS 320M',
-    '680 - NVIDIA GeForce Go 7900 GS',
-    '679 - NVIDIA GeForce Go 7800 GTX',
-    '678 - NVIDIA Quadro FX 1600M',
-    '677 - NVIDIA Quadro FX 1700M',
-    '676 - NVIDIA GeForce 8700M GT',
-    '675 - NVIDIA GeForce 9650M GT',
-    '674 - NVIDIA GeForce 9650M GS',
-    '673 - Intel HD Graphics 500',
-    '672 - Intel UHD Graphics 600',
-    '671 - AMD Radeon HD 8330',
-    '670 - AMD Radeon HD 8350G',
-    '669 - NVIDIA Quadro FX 2500M',
-    '668 - NVIDIA GeForce Go 7900 GTX',
-    '667 - NVIDIA NVS 4200M',
-    '666 - NVIDIA GeForce GT 130M',
-    '665 - NVIDIA GeForce Go 7900 GS SLI',
-    '664 - NVIDIA GeForce 8600M GT SLI',
-    '663 - NVIDIA GeForce Go 7800 GTX SLI',
-    '662 - NVIDIA GeForce GT 325M',
-    '661 - AMD Radeon HD 7520G',
-    '660 - NVIDIA GeForce GT 520MX',
-    '654 - AMD Radeon HD 8400',
-    '653 - AMD Radeon HD 8410G',
-    '652 - AMD Radeon HD 6490M',
-    '651 - AMD Radeon HD 7470M',
-    '650 - AMD Radeon HD 8450G',
-    '649 - AMD Radeon HD 6515G2',
-    '648 - AMD Radeon HD 6480G + HD 7450M Dual Graphics',
-    '647 - AMD Radeon HD 7500G',
-    '646 - AMD Radeon HD 6540G2',
-    '645 - AMD Radeon HD 6520G + HD 7450M Dual Graphics',
-    '644 - AMD Radeon HD 6545G2',
-    '643 - AMD Radeon HD 6450 GDDR5',
-    '642 - Intel HD Graphics (Skylake)',
-    '641 - Intel HD Graphics 4200',
-    '640 - Intel HD Graphics (Broadwell)',
-    '639 - AMD Radeon R2 (Stoney Ridge)',
-    '638 - AMD Radeon R3 (Mullins/Beema)',
-    '637 - AMD Radeon R4 (Kaveri)',
-    '636 - AMD Radeon R4 (Beema)',
-    '635 - AMD Radeon R5 (Beema/Carrizo-L)',
-    '633 - AMD Radeon R4 (Stoney Ridge)',
-    '632 - AMD Radeon HD 6620G',
-    '629 - Intel HD Graphics 4000',
-    '628 - AMD Radeon HD 7480D',
-    '627 - ATI Mobility Radeon HD 550v',
-    '626 - NVIDIA GeForce GT 230M',
-    '625 - NVIDIA GeForce 9700M GT',
-    '624 - NVIDIA GeForce 8700M GT SLI',
-    '623 - NVIDIA Quadro FX 3500M',
-    '622 - NVIDIA GeForce Go 7950 GTX',
-    '621 - AMD Radeon HD 7510M',
-    '620 - Intel HD Graphics 5300',
-    '619 - Intel HD Graphics 505',
-    '618 - Intel UHD Graphics 605',
-    '617 - AMD Radeon HD 7490M',
-    '616 - NVIDIA GeForce GT 240M',
-    '615 - NVIDIA Quadro NVS 5100M',
-    '614 - NVIDIA Quadro FX 880M',
-    '613 - NVIDIA GeForce GT 330M',
-    '612 - ATI Mobility Radeon HD 3850',
-    '611 - AMD Radeon HD 7530M',
-    '610 - NVIDIA GeForce GT 420M',
-    '609 - NVIDIA GeForce Go 7900 GTX SLI',
-    '608 - NVIDIA GeForce GT 220',
-    '607 - NVIDIA GeForce Go 7950 GTX SLI',
-    '606 - ATI Mobility Radeon HD 4650',
-    '605 - ATI Mobility Radeon HD 560v',
-    '604 - ATI Mobility Radeon HD 5165',
-    '603 - AMD Radeon HD 6640G2',
-    '602 - AMD Radeon HD 6620G + HD 7450M Dual Graphics',
-    '601 - ATI Mobility Radeon HD 3870',
-    '600 - AMD Radeon HD 7600G',
-    '599 - AMD Radeon HD 7500G + HD 7550M Dual Graphics',
-    '598 - NVIDIA GeForce GT 335M',
-    '597 - NVIDIA Quadro FX 2700M',
-    '596 - AMD Radeon HD 6645G2',
-    '595 - NVIDIA GeForce 9700M GTS',
-    '594 - NVIDIA GeForce GT 425M',
-    '593 - ATI Mobility Radeon HD 4670',
-    '592 - AMD Radeon HD 7550M',
-    '591 - ATI Mobility Radeon HD 565v',
-    '590 - NVIDIA NVS 5200M',
-    '589 - Intel HD Graphics 510',
-    '588 - AMD Radeon HD 8610G',
-    '587 - Intel HD Graphics 4400',
-    '586 - Intel HD Graphics 610',
-    '585 - Intel UHD Graphics 610',
-    '584 - Intel HD Graphics 515',
-    '576 - AMD Radeon HD 7640G',
-    '575 - AMD Radeon HD 8470D',
-    '574 - AMD Radeon HD 7620G',
-    '573 - AMD Radeon HD 7610M',
-    '572 - AMD Radeon HD 7640G + HD 7610M Dual Graphics',
-    '571 - AMD Radeon HD 6550D',
-    '570 - NVIDIA GeForce GT 525M',
-    '569 - NVIDIA GeForce GT 620M',
-    '568 - NVIDIA GeForce GT 625M',
-    '567 - NVIDIA Quadro K500M',
-    '566 - AMD Radeon HD 8550G',
-    '565 - AMD Radeon HD 6530M',
-    '564 - AMD Radeon HD 8510G',
-    '563 - ATI Mobility Radeon HD 5650',
-    '562 - NVIDIA Quadro FX 1800M',
-    '561 - AMD Radeon HD 7630M',
-    '560 - AMD Radeon HD 7570M',
-    '559 - AMD FirePro M2000',
-    '558 - AMD Radeon HD 7650M',
-    '557 - AMD Radeon HD 6630M',
-    '556 - NVIDIA GeForce GTS 250M',
-    '555 - NVIDIA GeForce GTS 350M',
-    '554 - AMD Radeon HD 7590M',
-    '553 - AMD Radeon HD 6550M',
-    '552 - ATI Radeon HD 5570',
-    '551 - NVIDIA Quadro K510M',
-    '550 - Intel HD Graphics 5000',
-    '549 - AMD Radeon HD 6680G2',
-    '548 - NVIDIA GeForce GT 435M',
-    '547 - AMD Radeon HD 7660G',
-    '546 - NVIDIA GeForce 710M',
-    '545 - NVIDIA NVS 5400M',
-    '544 - ATI FirePro M5800',
-    '543 - AMD Radeon R5 (Kaveri)',
-    '542 - AMD Radeon R5 (Carrizo)',
-    '541 - Intel HD Graphics 615',
-    '540 - Intel UHD Graphics 615',
-    '539 - Intel UHD Graphics 617',
-    '530 - Qualcomm Adreno 630',
-    '526 - Intel HD Graphics 5500',
-    '525 - ATI Mobility Radeon HD 5730',
-    '524 - Intel HD Graphics 4600',
-    '523 - AMD Radeon HD 6650M',
-    '522 - AMD Radeon HD 6690G2',
-    '521 - NVIDIA GeForce GT 540M',
-    '520 - Intel Iris Graphics 5100',
-    '519 - AMD Radeon HD 8550M',
-    '518 - NVIDIA Quadro K610M',
-    '517 - Intel HD Graphics 6000',
-    '516 - AMD Radeon HD 8570M',
-    '515 - AMD Radeon HD 8450G + Radeon HD 8570M Dual Graphics',
-    '514 - AMD Radeon HD 6720G2',
-    '513 - ATI Mobility Radeon HD 5750',
-    '511 - AMD Radeon R5 (Stoney Ridge)',
-    '510 - AMD Radeon RX Vega 2',
-    '509 - AMD Radeon R5 M420',
-    '508 - AMD Radeon R5 M315',
-    '507 - AMD Radeon R5 M230',
-    '506 - AMD Radeon R5 M320',
-    '505 - AMD Radeon R5 M240',
-    '504 - NVIDIA GeForce 8800M GTS',
-    '503 - NVIDIA GeForce GT 720M',
-    '502 - Intel UHD Graphics G4 (Lakefield GT1 48 EU)',
-    '501 - Intel Iris Graphics 6100',
-    '500 - Intel HD Graphics 520',
-    '499 - NVIDIA GeForce 820M',
-    '498 - NVIDIA GeForce 910M',
-    '497 - NVIDIA Quadro 1000M',
-    '496 - AMD Radeon RX Vega 3',
-    '495 - AMD Radeon R5 M255',
-    '494 - AMD Radeon R5 M430',
-    '493 - AMD Radeon R5 M330',
-    '492 - AMD Radeon R5 M335',
-    '491 - NVIDIA GeForce GTS 150M',
-    '490 - AMD Radeon HD 7560D',
-    '489 - NVIDIA GeForce GT 630M',
-    '488 - AMD Radeon HD 7670M',
-    '487 - AMD Radeon HD 7520G + HD 7670M Dual Graphics',
-    '486 - AMD Radeon HD 6620G + HD 7670M Dual Graphics',
-    '485 - AMD Radeon HD 7640G + HD 7670M Dual Graphics',
-    '484 - AMD Radeon HD 8650G',
-    '483 - AMD Radeon HD 6570M',
-    '482 - ATI Mobility Radeon HD 5770',
-    '481 - ATI Mobility Radeon HD 4830',
-    '480 - NVIDIA GeForce 9800M GS',
-    '479 - AMD Radeon HD 6730M',
-    '478 - AMD Radeon HD 6740G2',
-    '477 - AMD Radeon HD 6760G2',
-    '476 - ATI Mobility Radeon HD 5830',
-    '475 - AMD Radeon HD 6830M',
-    '474 - NVIDIA GeForce GT 430',
-    '473 - NVIDIA GeForce 9800M GTS',
-    '472 - NVIDIA GeForce GTS 160M',
-    '471 - NVIDIA GeForce GTS 260M',
-    '470 - AMD Radeon HD 8590M',
-    '469 - NVIDIA GeForce GT 550M',
-    '468 - NVIDIA Quadro K1000M',
-    '467 - AMD Radeon HD 6750M',
-    '466 - AMD Radeon HD 7660D',
-    '465 - AMD Radeon R6 M255DX',
-    '464 - AMD Radeon HD 8670M',
-    '463 - AMD Radeon HD 8550G + HD 8670M Dual Graphics',
-    '462 - AMD Radeon HD 7660G + HD 7670M Dual Graphics',
-    '461 - AMD Radeon HD 8650G + HD 8570M Dual Graphics',
-    '460 - AMD Radeon HD 8650G + HD 8670M Dual Graphics',
-    '459 - AMD Radeon HD 8570D',
-    '458 - Intel HD Graphics 5600',
-    '457 - AMD Radeon HD 7690M',
-    '456 - AMD Radeon HD 6755G2',
-    '455 - NVIDIA GeForce GT 240 GDDR5',
-    '454 - NVIDIA GeForce GTS 360M',
-    '453 - NVIDIA GeForce GT 445M',
-    '452 - NVIDIA Quadro FX 3600M',
-    '451 - NVIDIA GeForce 8800M GTX',
-    '450 - NVIDIA GeForce 9800M GT',
-    '449 - NVIDIA Quadro 2000M',
-    '448 - AMD FirePro W2100',
-    '447 - AMD Radeon HD 6850M',
-    '446 - ATI Mobility Radeon HD 5850',
-    '445 - ATI Radeon HD 5670',
-    '444 - NVIDIA GeForce GT 555M',
-    '443 - NVIDIA GeForce GT 635M',
-    '442 - AMD Radeon HD 6770M',
-    '441 - AMD Radeon HD 8730M',
-    '440 - AMD Radeon HD 8650M',
-    '439 - AMD Radeon R6 (Kaveri)',
-    '438 - NVIDIA GeForce GT 640M LE',
-    '437 - AMD FirePro M5950',
-    '436 - AMD Radeon HD 7690M XT',
-    '435 - AMD Radeon HD 8670D',
-    '434 - AMD Radeon HD 6775G2',
-    '433 - NVIDIA Quadro FX 2800M',
-    '432 - NVIDIA GeForce 9800M GTX',
-    '431 - NVIDIA GeForce GTX 260M',
-    '430 - ATI Mobility Radeon HD 4850',
-    '429 - ATI FirePro M7740',
-    '428 - ATI Mobility Radeon HD 4860',
-    '427 - Qualcomm Adreno 680',
-    '426 - Qualcomm Adreno 685',
-    '425 - AMD Radeon R6 (Carrizo)',
-    '424 - Intel HD Graphics 620',
-    '423 - Intel UHD Graphics 620',
-    '422 - AMD Radeon R5 (Bristol Ridge)',
-    '420 - Intel HD Graphics P530',
-    '419 - Intel HD Graphics 530',
-    '418 - Intel UHD Graphics G7 (Lakefield GT2 64 EU)',
-    '417 - Intel HD Graphics P630',
-    '416 - Intel HD Graphics 630',
-    '415 - Intel UHD Graphics P630',
-    '414 - Intel UHD Graphics 630',
-    '413 - Intel UHD Graphics G1 (Ice Lake 32 EU)',
-    '412 - AMD Radeon RX Vega 5',
-    '411 - AMD Radeon RX Vega 6 (Ryzen 2000/3000)',
-    '410 - AMD Radeon R6 M340DX',
-    '409 - AMD Radeon 610',
-    '408 - AMD Radeon 520',
-    '407 - AMD Radeon R7 M340',
-    '406 - AMD Radeon R7 M260',
-    '405 - NVIDIA Quadro FX 3700M',
-    '404 - ATI Mobility Radeon HD 3850 X2',
-    '403 - NVIDIA GeForce 8800M GTX SLI',
-    '402 - ATI Mobility Radeon HD 3870 X2',
-    '401 - NVIDIA GeForce 9800M GTS SLI',
-    '400 - AMD Radeon R7 M440',
-    '399 - AMD Radeon 620',
-    '398 - AMD Radeon R8 M445DX',
-    '397 - AMD Radeon HD 8690M',
-    '396 - NVIDIA GeForce 9800M GT SLI',
-    '395 - NVIDIA GeForce 920M',
-    '394 - NVIDIA GeForce GTX 280M',
-    '393 - AMD Radeon R7 M360',
-    '391 - AMD Radeon HD 7730M',
-    '390 - AMD Radeon R7 M460',
-    '389 - AMD Radeon R8 M365DX',
-    '388 - AMD Radeon R7 (Kaveri)',
-    '387 - AMD Radeon R7 (Carrizo)',
-    '386 - NVIDIA GeForce GT 640M',
-    '385 - AMD Radeon R7 (Bristol Ridge)',
-    '384 - ATI Mobility Radeon HD 4870',
-    '383 - NVIDIA GeForce GTX 285M',
-    '382 - NVIDIA Quadro FX 3800M',
-    '381 - AMD Radeon R7 M265',
-    '380 - AMD Radeon R7 M270',
-    '379 - NVIDIA Quadro 3000M',
-    '378 - AMD Radeon HD 8750M',
-    '377 - AMD FirePro M4100',
-    '376 - AMD Radeon HD 7750M',
-    '375 - NVIDIA GeForce GT 645M',
-    '374 - NVIDIA GeForce GT 730M',
-    '373 - AMD Radeon HD 8550G + HD 8750M Dual Graphics',
-    '372 - NVIDIA GeForce GTX 460M',
-    '371 - AMD Radeon R7 M260X',
-    '370 - AMD Radeon HD 8770M',
-    '369 - AMD Radeon HD 8830M',
-    '368 - NVIDIA GeForce 9800M GTX SLI',
-    '367 - ATI Radeon HD 4850',
-    '366 - AMD Radeon HD 6870M',
-    '365 - ATI FirePro M7820',
-    '364 - AMD FirePro M4000',
-    '363 - NVIDIA Quadro 5000M',
-    '362 - NVIDIA GeForce 825M',
-    '361 - ATI Mobility Radeon HD 5870',
-    '360 - NVIDIA GeForce GT 735M',
-    '359 - NVIDIA GeForce GTX 260M SLI',
-    '358 - NVIDIA GeForce GTS 450',
-    '357 - NVIDIA Quadro K2000M',
-    '352 - Intel Iris Graphics 540',
-    '351 - NVIDIA GeForce 920MX',
-    '350 - Intel Iris Plus Graphics 640',
-    '349 - NVIDIA GeForce MX110',
-    '348 - NVIDIA GeForce 830M',
-    '346 - Intel Iris Plus Graphics 645',
-    '345 - AMD Radeon RX Vega 6 (Ryzen 4000)',
-    '344 - AMD Radeon 625',
-    '343 - AMD Radeon 530',
-    '342 - Intel Iris Graphics 550',
-    '341 - NVIDIA GeForce 930M',
-    '340 - Intel Iris Plus Graphics 650',
-    '339 - NVIDIA GeForce GT 740M',
-    '338 - AMD Radeon R7 384 Cores (Kaveri Desktop)',
-    '337 - Intel Iris Pro Graphics 5200',
-    '336 - AMD Radeon R7 512 Cores (Kaveri Desktop)',
-    '335 - NVIDIA GeForce GTX 560M',
-    '334 - AMD Radeon HD 7770M',
-    '333 - NVIDIA GeForce GT 745M',
-    '332 - AMD Radeon R7 M275DX',
-    '331 - NVIDIA GeForce 840M',
-    '330 - NVIDIA Quadro M500M',
-    '329 - NVIDIA Quadro K620M',
-    '328 - NVIDIA GeForce GT 650M',
-    '327 - AMD Radeon R7 M370',
-    '326 - AMD Radeon R7 M380',
-    '325 - AMD Radeon R7 M445',
-    '324 - Intel Iris Plus Graphics 655',
-    '323 - AMD Radeon R9 M375',
-    '322 - AMD FirePro W4190M',
-    '321 - NVIDIA Quadro M600M',
-    '318 - NVIDIA GeForce 930MX',
-    '317 - Intel Iris Plus Graphics G4 (Ice Lake 48 EU)',
-    '316 - NVIDIA GeForce 940M',
-    '315 - AMD Radeon RX Vega 7',
-    '314 - AMD Radeon RX Vega 8 (Ryzen 2000/3000)',
-    '313 - NVIDIA Quadro K1100M',
-    '312 - NVIDIA Quadro M520',
-    '311 - NVIDIA GeForce 940MX',
-    '310 - NVIDIA GeForce MX130',
-    '309 - Intel Iris Pro Graphics 6200',
-    '308 - NVIDIA GeForce GT 750M',
-    '307 - NVIDIA GeForce GTX 480M',
-    '306 - NVIDIA GeForce GTX 470M',
-    '305 - NVIDIA Quadro 4000M',
-    '304 - ATI Mobility Radeon HD 4870 X2',
-    '303 - AMD FirePro W4100',
-    '302 - AMD FirePro W4170M',
-    '301 - AMD Radeon HD 8790M',
-    '300 - AMD Radeon R7 M465',
-    '299 - AMD Radeon HD 7850M',
-    '298 - AMD Radeon R9 M265X',
-    '297 - AMD Radeon R9 M365X',
-    '296 - AMD Radeon HD 8850M',
-    '295 - NVIDIA GeForce 845M',
-    '294 - NVIDIA GeForce GTX 660M',
-    '293 - NVIDIA GeForce GT 755M',
-    '292 - AMD Radeon R7 250',
-    '291 - AMD Radeon HD 6950M',
-    '290 - NVIDIA GeForce GTX 280M SLI',
-    '289 - NVIDIA GeForce GTX 550 Ti',
-    '288 - ATI Radeon HD 5770',
-    '287 - NVIDIA Quadro K2100M',
-    '286 - AMD Radeon RX Vega 8 (Ryzen 4000)',
-    '285 - NVIDIA GeForce MX230',
-    '284 - AMD FirePro M5100',
-    '283 - AMD FirePro M6000',
-    '282 - Intel UHD Graphics Xe G4 48EUs',
-    '281 - NVIDIA GeForce GTX 570M',
-    '280 - NVIDIA Quadro K3000M',
-    '279 - AMD Radeon HD 7870M',
-    '278 - AMD Radeon HD 8870M',
-    '277 - AMD Radeon R9 M270',
-    '276 - AMD Radeon HD 6970M',
-    '275 - AMD FirePro M8900',
-    '274 - AMD FirePro W5130M',
-    '273 - NVIDIA Maxwell GPU Surface Book',
-    '272 - AMD Radeon RX Vega 9',
-    '271 - NVIDIA GeForce GTX 670M',
-    '270 - AMD Radeon R9 M275',
-    '269 - NVIDIA GeForce GTX 760M',
-    '268 - NVIDIA Quadro 5010M',
-    '267 - NVIDIA GeForce GTX 670MX',
-    '266 - AMD Radeon R9 M370X',
-    '265 - AMD FirePro W5170M',
-    '264 - NVIDIA Quadro K3100M',
-    '263 - NVIDIA GeForce GTX 285M SLI',
-    '262 - AMD Radeon HD 6790',
-    '261 - NVIDIA GeForce GTX 460 768MB',
-    '260 - NVIDIA GeForce GTX 485M',
-    '259 - ATI Mobility Radeon HD 5870 Crossfire',
-    '258 - NVIDIA GeForce GTX 460M SLI',
-    '257 - NVIDIA GeForce GT 650M SLI',
-    '256 - AMD Radeon HD 7770',
-    '255 - AMD Radeon R9 M380',
-    '254 - AMD Radeon R9 M385',
-    '253 - AMD Radeon R9 M470',
-    '252 - AMD Radeon HD 6990M',
-    '251 - NVIDIA GeForce GTX 580M',
-    '250 - NVIDIA GeForce GTX 675M',
-    '249 - ATI Radeon HD 5850',
-    '248 - Intel Iris Pro Graphics 580',
-    '247 - Intel Iris Pro Graphics P580',
-    '246 - AMD Radeon RX Vega 10',
-    '245 - Intel Iris Plus Graphics G7 (Ice Lake 64 EU)',
-    '244 - NVIDIA Quadro P500',
-    '243 - NVIDIA Quadro K4000M',
-    '242 - NVIDIA GeForce GTX 560M SLI',
-    '241 - NVIDIA GeForce GTX 480M SLI',
-    '240 - NVIDIA GeForce GTX 470M SLI',
-    '239 - NVIDIA GeForce GTX 765M',
-    '238 - NVIDIA GeForce 945M',
-    '237 - NVIDIA GeForce GTX 470',
-    '236 - AMD Radeon HD 6870',
-    '235 - NVIDIA GeForce GTX 560 Ti',
-    '234 - AMD Radeon HD 7950M',
-    '233 - AMD Radeon R9 M280X',
-    '232 - AMD Radeon RX Vega 11',
-    '231 - NVIDIA Quadro M620',
-    '230 - NVIDIA Quadro M1000M',
-    '229 - NVIDIA GeForce GTX 850M',
-    '228 - NVIDIA Quadro P520',
-    '227 - AMD Radeon R9 M385X',
-    '226 - AMD Radeon R9 M470X',
-    '225 - AMD Radeon 540X',
-    '224 - AMD Radeon 630',
-    '223 - AMD Radeon Pro 450',
-    '222 - NVIDIA GeForce GTX 950M',
-    '221 - NVIDIA GeForce GT 750M SLI',
-    '220 - NVIDIA GeForce GTX 675MX',
-    '219 - AMD Radeon HD 6970M Crossfire',
-    '218 - NVIDIA GeForce GTX 485M SLI',
-    '217 - NVIDIA GeForce GT 755M SLI',
-    '216 - AMD Radeon HD 6990M Crossfire',
-    '215 - NVIDIA GeForce GTX 580M SLI',
-    '214 - NVIDIA GeForce GTX 860M',
-    '213 - AMD Radeon Pro WX 3100',
-    '212 - AMD Radeon RX 540',
-    '211 - AMD Radeon Pro WX 2100',
-    '210 - AMD Radeon RX 540X',
-    '209 - NVIDIA GeForce GTX 770M',
-    '208 - Intel Iris Xe Graphics G7 80EUs',
-    '207 - NVIDIA Quadro K4100M',
-    '206 - NVIDIA Quadro K5000M',
-    '205 - NVIDIA Quadro M2000M',
-    '204 - NVIDIA GeForce MX330',
-    '203 - NVIDIA GeForce MX150',
-    '202 - NVIDIA GeForce MX250',
-    '201 - NVIDIA Quadro P600',
-    '200 - NVIDIA GeForce GT 1030',
-    '199 - AMD Radeon Pro 455',
-    '198 - AMD Radeon Pro 555',
-    '197 - AMD Radeon Pro 555X',
-    '196 - AMD Radeon Pro WX 3200',
-    '195 - AMD Radeon RX 640',
-    '194 - AMD Radeon RX 550',
-    '193 - AMD Radeon RX 550X',
-    '192 - NVIDIA Quadro P620',
-    '191 - NVIDIA Quadro M1200',
-    '190 - NVIDIA GeForce GTX 480',
-    '189 - NVIDIA GeForce GTX 570',
-    '188 - NVIDIA GeForce GTX 670MX SLI',
-    '187 - NVIDIA GeForce GTX 750 Ti',
-    '186 - NVIDIA GeForce GTX 960M',
-    '185 - AMD Radeon Pro WX 4130',
-    '184 - AMD Radeon Pro 460',
-    '183 - AMD Radeon Pro 560',
-    '182 - AMD Radeon Pro 560X',
-    '181 - AMD Radeon HD 7970M',
-    '180 - AMD FirePro M6100',
-    '179 - AMD Radeon R9 M390',
-    '178 - NVIDIA GeForce GTX 775M',
-    '177 - NVIDIA GeForce GTX 680M',
-    '176 - AMD Radeon RX 460',
-    '175 - NVIDIA GeForce GTX 765M SLI',
-    '174 - NVIDIA GeForce GTX 675M SLI',
-    '173 - AMD Radeon HD 6970',
-    '172 - NVIDIA GeForce GTX 580',
-    '171 - AMD Radeon HD 8970M',
-    '170 - AMD Radeon R9 M290X',
-    '169 - NVIDIA GeForce GTX 870M',
-    '168 - NVIDIA Quadro M2200',
-    '167 - AMD Radeon RX 560',
-    '166 - AMD Radeon RX 560X',
-    '165 - NVIDIA GeForce GTX 965M',
-    '164 - AMD Radeon HD 7870',
-    '163 - AMD Radeon Pro WX 4150',
-    '162 - AMD Radeon RX 460',
-    '161 - NVIDIA GeForce GTX 680MX',
-    '160 - NVIDIA GeForce MX350',
-    '159 - NVIDIA Quadro P1000',
-    '158 - NVIDIA Quadro K5100M',
-    '157 - NVIDIA GeForce GTX 780M',
-    '156 - NVIDIA GeForce GTX 760',
-    '155 - NVIDIA GeForce GTX 660 Ti',
-    '154 - AMD Radeon R9 270X',
-    '153 - NVIDIA GeForce GTX 950',
-    '152 - NVIDIA GeForce GTX 1050 Max-Q',
-    '151 - NVIDIA GeForce GTX 880M',
-    '150 - NVIDIA GeForce GTX 590',
-    '149 - Intel Iris Xe Graphics G7 96EUs',
-    '148 - AMD Radeon R7 370',
-    '147 - AMD Radeon R9 M395',
-    '146 - AMD FirePro W7170M',
-    '145 - Intel Xe DG1 LP (iDG1LP) Mobile',
-    '144 - NVIDIA GeForce GTX 1050 Mobile',
-    '143 - NVIDIA GeForce GTX 1050',
-    '142 - NVIDIA Quadro M3000M',
-    '141 - AMD Radeon R9 M390X',
-    '140 - AMD Radeon R9 M295X',
-    '139 - AMD Radeon R9 M485X',
-    '138 - AMD Radeon Pro Vega 16',
-    '137 - AMD Radeon Pro WX Vega M GL',
-    '136 - AMD Radeon RX Vega M GL / 870',
-    '135 - NVIDIA GeForce GTX 1050 Ti Max-Q',
-    '134 - AMD Radeon R9 M395X',
-    '133 - NVIDIA GeForce GTX 770M SLI',
-    '132 - AMD Radeon HD 7970',
-    '131 - NVIDIA GeForce GTX 680',
-    '130 - NVIDIA GeForce GTX 860M SLI',
-    '129 - NVIDIA GeForce GTX 970M',
-    '128 - NVIDIA Quadro M4000M',
-    '127 - NVIDIA Quadro P2000 Max-Q',
-    '126 - NVIDIA Quadro P2000',
-    '125 - NVIDIA GeForce GTX 1050 Ti',
-    '124 - NVIDIA GeForce GTX 1050 Ti Mobile',
-    '123 - NVIDIA GeForce GTX 960',
-    '122 - AMD Radeon R9 380',
-    '121 - AMD Radeon R9 280X',
-    '120 - NVIDIA Quadro M5000M',
-    '119 - AMD Radeon Pro Vega 20',
-    '118 - AMD Radeon RX Vega M GH',
-    '117 - NVIDIA GeForce GTX 980M',
-    '116 - AMD Radeon HD 7970M Crossfire',
-    '115 - NVIDIA GeForce GTX 680M SLI',
-    '114 - AMD Radeon HD 8970M Crossfire',
-    '113 - AMD Radeon R9 M290X Crossfire',
-    '112 - NVIDIA GeForce GTX 965M SLI',
-    '111 - AMD Radeon RX 490M',
-    '110 - AMD Radeon R9 290X',
-    '109 - NVIDIA GeForce GTX 780M SLI',
-    '108 - NVIDIA GeForce GTX 880M SLI',
-    '107 - NVIDIA GeForce MX450',
-    '106 - NVIDIA Quadro T1000 Max-Q',
-    '105 - NVIDIA Quadro T1000',
-    '104 - NVIDIA GeForce GTX 1650 Max-Q',
-    '103 - AMD Radeon RX 470',
-    '102 - AMD Radeon RX 570',
-    '101 - AMD Radeon RX 570X',
-    '100 - AMD Radeon RX 470',
-    '99 - AMD Radeon Pro WX 7100',
-    '98 - AMD Radeon RX 480',
-    '97 - NVIDIA Quadro P3000 Max-Q',
-    '96 - NVIDIA GeForce GTX 1060 Max-Q',
-    '95 - NVIDIA GeForce GTX 1650 Ti Max-Q',
-    '94 - NVIDIA GeForce GTX 1650',
-    '93 - NVIDIA GeForce GTX 1650 Mobile',
-    '92 - NVIDIA GeForce GTX 970',
-    '91 - NVIDIA Quadro P3000',
-    '90 - AMD Radeon RX 5300M',
-    '89 - AMD Radeon Pro 5300M',
-    '88 - AMD Radeon RX Vega Mobile',
-    '87 - NVIDIA GeForce GTX 780 Ti',
-    '86 - AMD Radeon RX 580',
-    '85 - AMD Radeon RX 580X',
-    '84 - NVIDIA Quadro P3200',
-    '83 - NVIDIA Quadro P4000 Max-Q',
-    '82 - AMD Radeon Pro 5500M',
-    '81 - AMD Radeon RX 5500M',
-    '80 - NVIDIA GeForce GTX 1060 Mobile',
-    '79 - AMD Radeon RX 480',
-    '78 - NVIDIA GeForce GTX 1650 Ti Mobile',
-    '76 - NVIDIA Quadro T2000 Max-Q',
-    '75 - NVIDIA Quadro T2000',
-    '74 - NVIDIA Quadro P4000',
-    '73 - AMD Radeon RX 570',
-    '72 - NVIDIA GeForce GTX 1060',
-    '71 - NVIDIA GeForce GTX 970M SLI',
-    '70 - AMD Radeon R9 390X',
-    '69 - NVIDIA Quadro M5500',
-    '68 - NVIDIA GeForce GTX 980',
-    '67 - AMD Radeon RX 580',
-    '66 - AMD Radeon RX 590',
-    '65 - NVIDIA GeForce GTX 980',
-    '64 - AMD Radeon R9 Nano',
-    '63 - AMD Radeon R9 Fury',
-    '62 - NVIDIA GeForce GTX 980M SLI',
-    '61 - NVIDIA Quadro P5000 Max-Q',
-    '60 - NVIDIA GeForce GTX 1660 Ti Max-Q',
-    '59 - AMD Radeon Pro 5600M',
-    '58 - NVIDIA GeForce GTX 1070 Max-Q',
-    '57 - NVIDIA GeForce GTX 1660',
-    '56 - NVIDIA GeForce GTX 980 Ti',
-    '55 - AMD Radeon RX 5600M',
-    '54 - NVIDIA GeForce GTX 1660 Ti Mobile',
-    '53 - NVIDIA Quadro P5000',
-    '52 - NVIDIA GeForce GTX 1660 Super',
-    '51 - NVIDIA GeForce GTX 1660 Ti',
-    '50 - NVIDIA Quadro P4200',
-    '49 - NVIDIA GeForce GTX 1070 Mobile',
-    '48 - NVIDIA GeForce RTX 2060 Max-Q',
-    '47 - AMD Radeon Pro Vega 56',
-    '46 - NVIDIA GeForce GTX 1080 Max-Q',
-    '45 - AMD Radeon RX 5600 XT',
-    '44 - NVIDIA GeForce GTX 1070',
-    '43 - NVIDIA Quadro P5200',
-    '42 - NVIDIA GeForce GTX 980 SLI',
-    '41 - NVIDIA GeForce RTX 2060 Mobile',
-    '40 - AMD Radeon RX Vega 56',
-    '39 - NVIDIA Quadro RTX 3000 Max-Q',
-    '38 - NVIDIA Quadro RTX 3000',
-    '37 - NVIDIA GeForce RTX 2070 Max-Q',
-    '36 - NVIDIA GeForce GTX 1070 Ti',
-    '35 - NVIDIA GeForce RTX 2070 Super Max-Q',
-    '34 - NVIDIA GeForce RTX 2060',
-    '33 - NVIDIA Quadro RTX 4000 Max-Q',
-    '32 - NVIDIA Quadro RTX 4000',
-    '31 - NVIDIA GeForce GTX 1080 Mobile',
-    '30 - AMD Radeon RX Vega 64',
-    '29 - AMD Radeon RX 5700M',
-    '28 - AMD Radeon RX 5700',
-    '27 - NVIDIA GeForce RTX 2060 Super',
-    '26 - NVIDIA GeForce RTX 2070 Mobile',
-    '25 - NVIDIA GeForce RTX 2070 Super Mobile',
-    '24 - NVIDIA GeForce GTX 1080',
-    '22 - NVIDIA GeForce RTX 2070',
-    '21 - AMD Radeon RX 5700 XT',
-    '20 - AMD Radeon VII',
-    '19 - NVIDIA GeForce RTX 2070 Super',
-    '18 - NVIDIA GeForce RTX 2080 Max-Q',
-    '17 - NVIDIA GeForce RTX 2080 Super Max-Q',
-    '16 - NVIDIA GeForce GTX 1070 SLI',
-    '15 - NVIDIA GeForce GTX 1070 SLI',
-    '14 - NVIDIA GeForce GTX 1080 SLI',
-    '13 - NVIDIA Titan X Pascal',
-    '12 - NVIDIA GeForce GTX 1080 Ti',
-    '11 - NVIDIA GeForce RTX 2080 Mobile',
-    '10 - NVIDIA GeForce RTX 2080 Super Mobile',
-    '9 - NVIDIA Quadro RTX 5000 Max-Q',
-    '8 - NVIDIA Quadro RTX 5000',
-    '6 - NVIDIA GeForce RTX 2080',
-    '5 - NVIDIA GeForce RTX 2080 Super',
-    '4 - NVIDIA Quadro RTX 6000',
-    '2 - NVIDIA GeForce RTX 2080 Ti',
-    '1 - NVIDIA Titan RTX',
+// !! AUTO-GENERATED FILE - DO NOT EDIT !!
+// Scraped from https://www.notebookcheck.net/
+// Mobile GPU benchmark: https://www.notebookcheck.net/Mobile-Graphics-Cards-Benchmark-List.844.0.html?type=&sort=&professional=2&showClassDescription=1&deskornote=3&perfrating=1&or=0&showBars=1&3dmark13_ice_gpu=1&3dmark13_cloud_gpu=1&3dmark13_fire_gpu=1&3dmark11_gpu=1&gpu_fullname=1&architecture=1&pixelshaders=1&vertexshaders=1&corespeed=1&boostspeed=1&memoryspeed=1&memorybus=1&memorytype=1&directx=1
+// Desktop GPU benchmark: https://www.notebookcheck.net/Mobile-Graphics-Cards-Benchmark-List.844.0.html?type=&sort=&showClassDescription=1&deskornote=4&perfrating=1&or=0&showBars=1&3dmark13_ice_gpu=1&3dmark13_cloud_gpu=1&3dmark13_fire_gpu=1&3dmark11_gpu=1&gpu_fullname=1&architecture=1&pixelshaders=1&vertexshaders=1&corespeed=1&boostspeed=1&memoryspeed=1&memorybus=1&memorytype=1&directx=1
+const GPU_BENCHMARK_SCORE_DESKTOP = [
+    '992 - Silicon Motion SM502',
+    '991 - ATI Mobility 128 M3',
+    '990 - VIA S3 Graphics ProSavage8',
+    '989 - SIS Mirage M661FX ',
+    '988 - SIS Mirage 2 M760',
+    '987 - VIA Castle Rock',
+    '986 - VIA S3G UniChrome Pro',
+    '985 - VIA S3G UniChrome Pro II',
+    '984 - ATI Radeon IGP 320M',
+    '983 - ATI Radeon IGP 340M',
+    '982 - ATI Mobility Radeon 7000 IGP',
+    '981 - Intel Extreme Graphics 2',
+    '980 - VIA Chrome9 HC',
+    '979 - ATI Mobility Radeon M6',
+    '978 - ATI Mobility Radeon M7',
+    '977 - ATI Mobility Radeon 9000 IGP',
+    '976 - ATI Mobility Radeon 9100 IGP',
+    '975 - NVIDIA GeForce 2 Go (200 / 100)',
+    '974 - NVIDIA GeForce 3 Go',
+    '965 - Intel Graphics Media Accelerator (GMA) 500',
+    '963 - Intel Graphics Media Accelerator (GMA) 600',
+    '952 - SIS Mirage 3 671MX',
+    '951 - SIS Mirage 3+ 672MX',
+    '950 - ATI Radeon Xpress 1100',
+    '949 - ATI Radeon Xpress 200M',
+    '948 - Intel Graphics Media Accelerator (GMA) 900',
+    '947 - ATI Mobility FireGL 7800',
+    '946 - ATI Mobility Radeon 7500',
+    '934 - Intel Graphics Media Accelerator (GMA) 950',
+    '933 - Intel Graphics Media Accelerator (GMA) 3150',
+    '931 - NVIDIA GeForce 4 420 Go',
+    '930 - NVIDIA GeForce 4 440 Go',
+    '929 - NVIDIA GeForce 4 460 Go',
+    '928 - NVIDIA GeForce 4 488 Go',
+    '927 - ATI Mobility Radeon 9000',
+    '926 - NVIDIA GeForce FX Go 5200',
+    '925 - ATI Mobility FireGL 9000',
+    '924 - ATI Mobility Radeon 9200',
+    '923 - Intel Graphics Media Accelerator (GMA) 3600',
+    '921 - NVIDIA GeForce 7000M',
+    '920 - NVIDIA GeForce Go 6100',
+    '919 - NVIDIA GeForce Go 6150',
+    '918 - ATI Radeon Xpress 1150',
+    '917 - NVIDIA GeForce 7150M',
+    '916 - NVIDIA GeForce 7190M',
+    '915 - Intel Graphics Media Accelerator (GMA) 3650',
+    '904 - Intel Graphics Media Accelerator (GMA) X3100',
+    '903 - ATI Radeon Xpress X1200',
+    '902 - ATI Radeon Xpress 1250',
+    '901 - ATI Radeon Xpress X1250',
+    '900 - ATI Radeon Xpress X1270',
+    '899 - NVIDIA GeForce FX Go 5600 / 5650',
+    '898 - NVIDIA Quadro FX Go 1000',
+    '897 - NVIDIA GeForce FX Go 5700',
+    '896 - NVIDIA GeForce Go 6200',
+    '895 - NVIDIA GeForce Go 6250',
+    '894 - ATI Mobility Radeon X300',
+    '893 - NVIDIA GeForce Go 6400',
+    '892 - NVIDIA GeForce Go 7200',
+    '891 - ATI Mobility Radeon 9550',
+    '890 - ATI Mobility FireGL T2',
+    '889 - ATI Mobility Radeon 9600',
+    '888 - NVIDIA GeForce4 4200 Go',
+    '887 - ATI Mobility Radeon X1300',
+    '886 - ATI Mobility FireGL T2e',
+    '885 - ATI Mobility Radeon 9700',
+    '884 - ATI Mobility Radeon HD 2300',
+    '883 - ATI Mobility Radeon X2300',
+    '882 - ATI Mobility FireGL V3100',
+    '881 - ATI Mobility FireGL V3200',
+    '880 - ATI Mobility Radeon X600',
+    '879 - NVIDIA Quadro NVS 110M',
+    '874 - NVIDIA GeForce Go 7300',
+    '873 - NVIDIA Quadro NVS 120M',
+    '872 - NVIDIA Quadro FX 350M',
+    '871 - NVIDIA GeForce Go 7400',
+    '869 - Intel Graphics Media Accelerator (GMA) 4500M',
+    '868 - Intel Graphics Media Accelerator (GMA) 4500MHD',
+    '867 - Intel Graphics Media Accelerator (GMA) 4700MHD',
+    '866 - NVIDIA GeForce 8200M G',
+    '865 - NVIDIA Quadro NVS 130M',
+    '862 - NVIDIA GeForce 8400M G',
+    '861 - ATI Radeon HD 3100',
+    '860 - ATI Mobility Radeon HD 3400',
+    '851 - ATI Radeon HD 4100',
+    '850 - ATI Radeon HD 4225',
+    '849 - ATI Radeon HD 3200',
+    '848 - ATI Mobility Radeon HD 2400',
+    '847 - NVIDIA Quadro NVS 135M',
+    '846 - NVIDIA GeForce 8400M GS',
+    '845 - NVIDIA GeForce 9100M G',
+    '844 - ATI Mobility Radeon X1400',
+    '843 - ATI Mobility Radeon X1350',
+    '842 - NVIDIA Quadro FX 360M',
+    '841 - NVIDIA Quadro NVS 150M',
+    '840 - AMD Radeon HD 6250',
+    '839 - Intel Graphics Media Accelerator (GMA) HD Graphics',
+    '838 - ATI Radeon HD 4200',
+    '837 - ATI Radeon HD 4250',
+    '836 - ATI Radeon HD 4270',
+    '835 - ATI Mobility Radeon HD 2400 XT',
+    '834 - ATI Mobility Radeon HD 3410',
+    '833 - ATI Mobility Radeon HD 3430',
+    '832 - ATI Mobility Radeon HD 3450',
+    '831 - AMD Radeon HD 6290',
+    '830 - AMD Radeon HD 7290',
+    '829 - NVIDIA GeForce 9200M GS',
+    '828 - NVIDIA Quadro NVS 160M',
+    '827 - NVIDIA Quadro FX 370M',
+    '826 - NVIDIA GeForce 9300M GS',
+    '825 - NVIDIA ION 2',
+    '824 - NVIDIA GeForce 9300M G',
+    '823 - ATI Mobility Radeon HD 3470',
+    '822 - NVIDIA GeForce 9400M GeForceBoost',
+    '821 - ATI Mobility Radeon HD 3470 Hybrid X2',
+    '820 - AMD Radeon HD 8180',
+    '819 - AMD Radeon HD 6310',
+    '818 - AMD Radeon HD 7310',
+    '817 - AMD Radeon HD 6320',
+    '816 - AMD Radeon HD 7340',
+    '812 - Intel HD Graphics (Bay Trail)',
+    '803 - Intel HD Graphics (Sandy Bridge)',
+    '802 - NVIDIA GeForce 9400M (G) / ION (LE)',
+    '801 - NVIDIA GeForce G 205M',
+    '800 - NVIDIA GeForce G 102M',
+    '799 - NVIDIA GeForce 9500M GE',
+    '798 - NVIDIA GeForce G 103M',
+    '797 - NVIDIA GeForce G 105M',
+    '795 - Intel HD Graphics 2000',
+    '794 - NVIDIA Quadro NVS 140M',
+    '793 - NVIDIA GeForce 8400M GT',
+    '792 - ATI Mobility Radeon HD 4330',
+    '791 - AMD Radeon HD 6330M',
+    '790 - NVIDIA GeForce G 110M',
+    '789 - ATI Mobility FireGL V5000',
+    '788 - ATI Mobility Radeon X700',
+    '787 - ATI Mobility Radeon X1450',
+    '786 - NVIDIA GeForce Go 6600',
+    '785 - ATI Mobility Radeon 9800',
+    '784 - ATI Mobility FireGL V5200',
+    '783 - ATI Mobility Radeon X1600',
+    '782 - ATI Mobility Radeon X800',
+    '781 - NVIDIA Quadro NVS 300M',
+    '780 - NVIDIA GeForce Go 7600',
+    '779 - ATI Mobility Radeon X2500',
+    '778 - ATI Mobility FireGL V5250',
+    '777 - ATI Mobility Radeon X1700',
+    '776 - NVIDIA GeForce 305M',
+    '775 - ATI Mobility Radeon HD 530v',
+    '774 - ATI Radeon HD 4350',
+    '773 - ATI Mobility Radeon HD 4350',
+    '772 - ATI Mobility Radeon HD 4530',
+    '771 - AMD Radeon HD 6350M',
+    '770 - AMD Radeon HD 7350M',
+    '769 - Intel HD Graphics (Ivy Bridge)',
+    '768 - Intel HD Graphics 2500',
+    '767 - ATI Mobility Radeon HD 4550',
+    '766 - ATI Mobility Radeon HD 540v',
+    '765 - AMD Radeon HD 8210',
+    '764 - ATI Mobility Radeon HD 5430',
+    '763 - AMD Radeon HD 6380G',
+    '762 - AMD Radeon HD 6430M',
+    '761 - ATI Mobility Radeon X800XT',
+    '760 - NVIDIA Quadro FX Go 1400',
+    '759 - NVIDIA GeForce Go 6800',
+    '758 - NVIDIA GeForce Go 7700',
+    '757 - NVIDIA NVS 2100M',
+    '756 - NVIDIA GeForce 8600M GS',
+    '755 - NVIDIA GeForce 9500M G',
+    '754 - NVIDIA GeForce Go 7600 GT',
+    '753 - NVIDIA GeForce 315M',
+    '752 - NVIDIA GeForce 405M',
+    '751 - NVIDIA NVS 3100M',
+    '750 - NVIDIA GeForce G210M',
+    '749 - NVIDIA GeForce 310M',
+    '748 - NVIDIA Quadro FX 380M',
+    '747 - Intel HD Graphics 3000',
+    '746 - ATI Mobility Radeon HD 2600',
+    '745 - NVIDIA GeForce 8600M GT',
+    '744 - ATI Mobility Radeon HD 5450',
+    '743 - NVIDIA Quadro FX 570M',
+    '742 - ATI Mobility Radeon HD 4570',
+    '741 - Intel HD Graphics (Cherry Trail)',
+    '740 - AMD Radeon HD 8250',
+    '739 - AMD Radeon R6 (Mullins)',
+    '738 - AMD Radeon HD 8240',
+    '737 - ATI Mobility Radeon HD 545v',
+    '736 - ATI Mobility Radeon HD 5145',
+    '735 - ATI Mobility FireGL V5700',
+    '734 - ATI Mobility Radeon HD 3650',
+    '733 - AMD Radeon HD 7430M',
+    '732 - AMD Radeon HD 6450M',
+    '731 - ATI Mobility Radeon HD 5470',
+    '730 - AMD Radeon HD 8280',
+    '729 - AMD Radeon HD 6370M',
+    '727 - AMD Radeon R2 (Mullins/Beema/Carrizo-L)',
+    '723 - AMD Radeon HD 7370M',
+    '722 - NVIDIA GeForce 410M',
+    '721 - NVIDIA GeForce GT 415M',
+    '720 - ATI Mobility Radeon HD 2700',
+    '719 - AMD Radeon HD 6480G',
+    '718 - AMD Radeon HD 7400G',
+    '717 - NVIDIA GeForce 9500M GS',
+    '716 - NVIDIA GeForce 9600M GS',
+    '715 - NVIDIA GeForce Go 7800',
+    '714 - NVIDIA GeForce Go 6800 Ultra',
+    '713 - ATI Mobility Radeon X1800',
+    '712 - ATI Mobility Radeon X1800XT',
+    '711 - ATI Mobility Radeon X1900',
+    '710 - ATI Mobility Radeon HD 2600 XT',
+    '709 - NVIDIA GeForce GT 320M',
+    '708 - NVIDIA GeForce 320M',
+    '707 - AMD Radeon HD 8310G',
+    '706 - AMD Radeon HD 6520G',
+    '705 - Intel HD Graphics (Haswell)',
+    '701 - ATI Mobility FireGL V5725',
+    '700 - ATI Mobility Radeon HD 3670',
+    '699 - AMD Radeon HD 7420G',
+    '698 - NVIDIA GeForce GT 520M',
+    '697 - AMD FirePro M3900',
+    '696 - AMD Radeon HD 6470M',
+    '695 - Intel HD Graphics 400 (Braswell)',
+    '694 - Intel HD Graphics (Braswell)',
+    '693 - Intel HD Graphics 405 (Braswell)',
+    '690 - NVIDIA GeForce 705M',
+    '689 - NVIDIA GeForce 610M',
+    '688 - AMD Radeon HD 7450M',
+    '687 - AMD Radeon HD 6510G2',
+    '686 - NVIDIA GeForce GT 120M',
+    '685 - NVIDIA Quadro FX 770M',
+    '684 - NVIDIA GeForce GT 220M',
+    '683 - NVIDIA GeForce 9600M GT',
+    '682 - NVIDIA Quadro FX 1500M',
+    '681 - NVIDIA Quadro NVS 320M',
+    '680 - NVIDIA GeForce Go 7900 GS',
+    '679 - NVIDIA GeForce Go 7800 GTX',
+    '678 - NVIDIA Quadro FX 1600M',
+    '677 - NVIDIA Quadro FX 1700M',
+    '676 - NVIDIA GeForce 8700M GT',
+    '675 - NVIDIA GeForce 9650M GT',
+    '674 - NVIDIA GeForce 9650M GS',
+    '673 - Intel HD Graphics 500',
+    '672 - Intel UHD Graphics 600',
+    '671 - AMD Radeon HD 8330',
+    '670 - AMD Radeon HD 8350G',
+    '669 - NVIDIA Quadro FX 2500M',
+    '668 - NVIDIA GeForce Go 7900 GTX',
+    '667 - NVIDIA NVS 4200M',
+    '666 - NVIDIA GeForce GT 130M',
+    '665 - NVIDIA GeForce Go 7900 GS SLI',
+    '664 - NVIDIA GeForce 8600M GT SLI',
+    '663 - NVIDIA GeForce Go 7800 GTX SLI',
+    '662 - NVIDIA GeForce GT 325M',
+    '661 - AMD Radeon HD 7520G',
+    '660 - NVIDIA GeForce GT 520MX',
+    '654 - AMD Radeon HD 8400',
+    '653 - AMD Radeon HD 8410G',
+    '652 - AMD Radeon HD 6490M',
+    '651 - AMD Radeon HD 7470M',
+    '650 - AMD Radeon HD 8450G',
+    '649 - AMD Radeon HD 6515G2',
+    '648 - AMD Radeon HD 6480G + HD 7450M Dual Graphics',
+    '647 - AMD Radeon HD 7500G',
+    '646 - AMD Radeon HD 6540G2',
+    '645 - AMD Radeon HD 6520G + HD 7450M Dual Graphics',
+    '644 - AMD Radeon HD 6545G2',
+    '643 - AMD Radeon HD 6450 GDDR5',
+    '642 - Intel HD Graphics (Skylake)',
+    '641 - Intel HD Graphics 4200',
+    '640 - Intel HD Graphics (Broadwell)',
+    '639 - AMD Radeon R2 (Stoney Ridge)',
+    '638 - AMD Radeon R3 (Mullins/Beema)',
+    '637 - AMD Radeon R4 (Kaveri)',
+    '636 - AMD Radeon R4 (Beema)',
+    '635 - AMD Radeon R5 (Beema/Carrizo-L)',
+    '633 - AMD Radeon R4 (Stoney Ridge)',
+    '632 - AMD Radeon HD 6620G',
+    '629 - Intel HD Graphics 4000',
+    '628 - AMD Radeon HD 7480D',
+    '627 - ATI Mobility Radeon HD 550v',
+    '626 - NVIDIA GeForce GT 230M',
+    '625 - NVIDIA GeForce 9700M GT',
+    '624 - NVIDIA GeForce 8700M GT SLI',
+    '623 - NVIDIA Quadro FX 3500M',
+    '622 - NVIDIA GeForce Go 7950 GTX',
+    '621 - AMD Radeon HD 7510M',
+    '620 - Intel HD Graphics 5300',
+    '619 - Intel HD Graphics 505',
+    '618 - Intel UHD Graphics 605',
+    '617 - AMD Radeon HD 7490M',
+    '616 - NVIDIA GeForce GT 240M',
+    '615 - NVIDIA Quadro NVS 5100M',
+    '614 - NVIDIA Quadro FX 880M',
+    '613 - NVIDIA GeForce GT 330M',
+    '612 - ATI Mobility Radeon HD 3850',
+    '611 - AMD Radeon HD 7530M',
+    '610 - NVIDIA GeForce GT 420M',
+    '609 - NVIDIA GeForce Go 7900 GTX SLI',
+    '608 - NVIDIA GeForce GT 220',
+    '607 - NVIDIA GeForce Go 7950 GTX SLI',
+    '606 - ATI Mobility Radeon HD 4650',
+    '605 - ATI Mobility Radeon HD 560v',
+    '604 - ATI Mobility Radeon HD 5165',
+    '603 - AMD Radeon HD 6640G2',
+    '602 - AMD Radeon HD 6620G + HD 7450M Dual Graphics',
+    '601 - ATI Mobility Radeon HD 3870',
+    '600 - AMD Radeon HD 7600G',
+    '599 - AMD Radeon HD 7500G + HD 7550M Dual Graphics',
+    '598 - NVIDIA GeForce GT 335M',
+    '597 - NVIDIA Quadro FX 2700M',
+    '596 - AMD Radeon HD 6645G2',
+    '595 - NVIDIA GeForce 9700M GTS',
+    '594 - NVIDIA GeForce GT 425M',
+    '593 - ATI Mobility Radeon HD 4670',
+    '592 - AMD Radeon HD 7550M',
+    '591 - ATI Mobility Radeon HD 565v',
+    '590 - NVIDIA NVS 5200M',
+    '589 - Intel HD Graphics 510',
+    '588 - AMD Radeon HD 8610G',
+    '587 - Intel HD Graphics 4400',
+    '586 - Intel HD Graphics 610',
+    '585 - Intel UHD Graphics 610',
+    '584 - Intel HD Graphics 515',
+    '576 - AMD Radeon HD 7640G',
+    '575 - AMD Radeon HD 8470D',
+    '574 - AMD Radeon HD 7620G',
+    '573 - AMD Radeon HD 7610M',
+    '572 - AMD Radeon HD 7640G + HD 7610M Dual Graphics',
+    '571 - AMD Radeon HD 6550D',
+    '570 - NVIDIA GeForce GT 525M',
+    '569 - NVIDIA GeForce GT 620M',
+    '568 - NVIDIA GeForce GT 625M',
+    '567 - NVIDIA Quadro K500M',
+    '566 - AMD Radeon HD 8550G',
+    '565 - AMD Radeon HD 6530M',
+    '564 - AMD Radeon HD 8510G',
+    '563 - ATI Mobility Radeon HD 5650',
+    '562 - NVIDIA Quadro FX 1800M',
+    '561 - AMD Radeon HD 7630M',
+    '560 - AMD Radeon HD 7570M',
+    '559 - AMD FirePro M2000',
+    '558 - AMD Radeon HD 7650M',
+    '557 - AMD Radeon HD 6630M',
+    '556 - NVIDIA GeForce GTS 250M',
+    '555 - NVIDIA GeForce GTS 350M',
+    '554 - AMD Radeon HD 7590M',
+    '553 - AMD Radeon HD 6550M',
+    '552 - ATI Radeon HD 5570',
+    '551 - NVIDIA Quadro K510M',
+    '550 - Intel HD Graphics 5000',
+    '549 - AMD Radeon HD 6680G2',
+    '548 - NVIDIA GeForce GT 435M',
+    '547 - AMD Radeon HD 7660G',
+    '546 - NVIDIA GeForce 710M',
+    '545 - NVIDIA NVS 5400M',
+    '544 - ATI FirePro M5800',
+    '543 - AMD Radeon R5 (Kaveri)',
+    '542 - AMD Radeon R5 (Carrizo)',
+    '541 - Intel HD Graphics 615',
+    '540 - Intel UHD Graphics 615',
+    '539 - Intel UHD Graphics 617',
+    '530 - Qualcomm Adreno 630',
+    '526 - Intel HD Graphics 5500',
+    '525 - ATI Mobility Radeon HD 5730',
+    '524 - Intel HD Graphics 4600',
+    '523 - AMD Radeon HD 6650M',
+    '522 - AMD Radeon HD 6690G2',
+    '521 - NVIDIA GeForce GT 540M',
+    '520 - Intel Iris Graphics 5100',
+    '519 - AMD Radeon HD 8550M',
+    '518 - NVIDIA Quadro K610M',
+    '517 - Intel HD Graphics 6000',
+    '516 - AMD Radeon HD 8570M',
+    '515 - AMD Radeon HD 8450G + Radeon HD 8570M Dual Graphics',
+    '514 - AMD Radeon HD 6720G2',
+    '513 - ATI Mobility Radeon HD 5750',
+    '511 - AMD Radeon R5 (Stoney Ridge)',
+    '510 - AMD Radeon RX Vega 2',
+    '509 - AMD Radeon R5 M420',
+    '508 - AMD Radeon R5 M315',
+    '507 - AMD Radeon R5 M230',
+    '506 - AMD Radeon R5 M320',
+    '505 - AMD Radeon R5 M240',
+    '504 - NVIDIA GeForce 8800M GTS',
+    '503 - NVIDIA GeForce GT 720M',
+    '502 - Intel UHD Graphics G4 (Lakefield GT1 48 EU)',
+    '501 - Intel Iris Graphics 6100',
+    '500 - Intel HD Graphics 520',
+    '499 - NVIDIA GeForce 820M',
+    '498 - NVIDIA GeForce 910M',
+    '497 - NVIDIA Quadro 1000M',
+    '496 - AMD Radeon RX Vega 3',
+    '495 - AMD Radeon R5 M255',
+    '494 - AMD Radeon R5 M430',
+    '493 - AMD Radeon R5 M330',
+    '492 - AMD Radeon R5 M335',
+    '491 - NVIDIA GeForce GTS 150M',
+    '490 - AMD Radeon HD 7560D',
+    '489 - NVIDIA GeForce GT 630M',
+    '488 - AMD Radeon HD 7670M',
+    '487 - AMD Radeon HD 7520G + HD 7670M Dual Graphics',
+    '486 - AMD Radeon HD 6620G + HD 7670M Dual Graphics',
+    '485 - AMD Radeon HD 7640G + HD 7670M Dual Graphics',
+    '484 - AMD Radeon HD 8650G',
+    '483 - AMD Radeon HD 6570M',
+    '482 - ATI Mobility Radeon HD 5770',
+    '481 - ATI Mobility Radeon HD 4830',
+    '480 - NVIDIA GeForce 9800M GS',
+    '479 - AMD Radeon HD 6730M',
+    '478 - AMD Radeon HD 6740G2',
+    '477 - AMD Radeon HD 6760G2',
+    '476 - ATI Mobility Radeon HD 5830',
+    '475 - AMD Radeon HD 6830M',
+    '474 - NVIDIA GeForce GT 430',
+    '473 - NVIDIA GeForce 9800M GTS',
+    '472 - NVIDIA GeForce GTS 160M',
+    '471 - NVIDIA GeForce GTS 260M',
+    '470 - AMD Radeon HD 8590M',
+    '469 - NVIDIA GeForce GT 550M',
+    '468 - NVIDIA Quadro K1000M',
+    '467 - AMD Radeon HD 6750M',
+    '466 - AMD Radeon HD 7660D',
+    '465 - AMD Radeon R6 M255DX',
+    '464 - AMD Radeon HD 8670M',
+    '463 - AMD Radeon HD 8550G + HD 8670M Dual Graphics',
+    '462 - AMD Radeon HD 7660G + HD 7670M Dual Graphics',
+    '461 - AMD Radeon HD 8650G + HD 8570M Dual Graphics',
+    '460 - AMD Radeon HD 8650G + HD 8670M Dual Graphics',
+    '459 - AMD Radeon HD 8570D',
+    '458 - Intel HD Graphics 5600',
+    '457 - AMD Radeon HD 7690M',
+    '456 - AMD Radeon HD 6755G2',
+    '455 - NVIDIA GeForce GT 240 GDDR5',
+    '454 - NVIDIA GeForce GTS 360M',
+    '453 - NVIDIA GeForce GT 445M',
+    '452 - NVIDIA Quadro FX 3600M',
+    '451 - NVIDIA GeForce 8800M GTX',
+    '450 - NVIDIA GeForce 9800M GT',
+    '449 - NVIDIA Quadro 2000M',
+    '448 - AMD FirePro W2100',
+    '447 - AMD Radeon HD 6850M',
+    '446 - ATI Mobility Radeon HD 5850',
+    '445 - ATI Radeon HD 5670',
+    '444 - NVIDIA GeForce GT 555M',
+    '443 - NVIDIA GeForce GT 635M',
+    '442 - AMD Radeon HD 6770M',
+    '441 - AMD Radeon HD 8730M',
+    '440 - AMD Radeon HD 8650M',
+    '439 - AMD Radeon R6 (Kaveri)',
+    '438 - NVIDIA GeForce GT 640M LE',
+    '437 - AMD FirePro M5950',
+    '436 - AMD Radeon HD 7690M XT',
+    '435 - AMD Radeon HD 8670D',
+    '434 - AMD Radeon HD 6775G2',
+    '433 - NVIDIA Quadro FX 2800M',
+    '432 - NVIDIA GeForce 9800M GTX',
+    '431 - NVIDIA GeForce GTX 260M',
+    '430 - ATI Mobility Radeon HD 4850',
+    '429 - ATI FirePro M7740',
+    '428 - ATI Mobility Radeon HD 4860',
+    '427 - Qualcomm Adreno 680',
+    '426 - Qualcomm Adreno 685',
+    '425 - AMD Radeon R6 (Carrizo)',
+    '424 - Intel HD Graphics 620',
+    '423 - Intel UHD Graphics 620',
+    '422 - AMD Radeon R5 (Bristol Ridge)',
+    '420 - Intel HD Graphics P530',
+    '419 - Intel HD Graphics 530',
+    '418 - Intel UHD Graphics G7 (Lakefield GT2 64 EU)',
+    '417 - Intel HD Graphics P630',
+    '416 - Intel HD Graphics 630',
+    '415 - Intel UHD Graphics P630',
+    '414 - Intel UHD Graphics 630',
+    '413 - Intel UHD Graphics G1 (Ice Lake 32 EU)',
+    '412 - AMD Radeon RX Vega 5',
+    '411 - AMD Radeon RX Vega 6 (Ryzen 2000/3000)',
+    '410 - AMD Radeon R6 M340DX',
+    '409 - AMD Radeon 610',
+    '408 - AMD Radeon 520',
+    '407 - AMD Radeon R7 M340',
+    '406 - AMD Radeon R7 M260',
+    '405 - NVIDIA Quadro FX 3700M',
+    '404 - ATI Mobility Radeon HD 3850 X2',
+    '403 - NVIDIA GeForce 8800M GTX SLI',
+    '402 - ATI Mobility Radeon HD 3870 X2',
+    '401 - NVIDIA GeForce 9800M GTS SLI',
+    '400 - AMD Radeon R7 M440',
+    '399 - AMD Radeon 620',
+    '398 - AMD Radeon R8 M445DX',
+    '397 - AMD Radeon HD 8690M',
+    '396 - NVIDIA GeForce 9800M GT SLI',
+    '395 - NVIDIA GeForce 920M',
+    '394 - NVIDIA GeForce GTX 280M',
+    '393 - AMD Radeon R7 M360',
+    '391 - AMD Radeon HD 7730M',
+    '390 - AMD Radeon R7 M460',
+    '389 - AMD Radeon R8 M365DX',
+    '388 - AMD Radeon R7 (Kaveri)',
+    '387 - AMD Radeon R7 (Carrizo)',
+    '386 - NVIDIA GeForce GT 640M',
+    '385 - AMD Radeon R7 (Bristol Ridge)',
+    '384 - ATI Mobility Radeon HD 4870',
+    '383 - NVIDIA GeForce GTX 285M',
+    '382 - NVIDIA Quadro FX 3800M',
+    '381 - AMD Radeon R7 M265',
+    '380 - AMD Radeon R7 M270',
+    '379 - NVIDIA Quadro 3000M',
+    '378 - AMD Radeon HD 8750M',
+    '377 - AMD FirePro M4100',
+    '376 - AMD Radeon HD 7750M',
+    '375 - NVIDIA GeForce GT 645M',
+    '374 - NVIDIA GeForce GT 730M',
+    '373 - AMD Radeon HD 8550G + HD 8750M Dual Graphics',
+    '372 - NVIDIA GeForce GTX 460M',
+    '371 - AMD Radeon R7 M260X',
+    '370 - AMD Radeon HD 8770M',
+    '369 - AMD Radeon HD 8830M',
+    '368 - NVIDIA GeForce 9800M GTX SLI',
+    '367 - ATI Radeon HD 4850',
+    '366 - AMD Radeon HD 6870M',
+    '365 - ATI FirePro M7820',
+    '364 - AMD FirePro M4000',
+    '363 - NVIDIA Quadro 5000M',
+    '362 - NVIDIA GeForce 825M',
+    '361 - ATI Mobility Radeon HD 5870',
+    '360 - NVIDIA GeForce GT 735M',
+    '359 - NVIDIA GeForce GTX 260M SLI',
+    '358 - NVIDIA GeForce GTS 450',
+    '357 - NVIDIA Quadro K2000M',
+    '352 - Intel Iris Graphics 540',
+    '351 - NVIDIA GeForce 920MX',
+    '350 - Intel Iris Plus Graphics 640',
+    '349 - NVIDIA GeForce MX110',
+    '348 - NVIDIA GeForce 830M',
+    '346 - Intel Iris Plus Graphics 645',
+    '345 - AMD Radeon RX Vega 6 (Ryzen 4000)',
+    '344 - AMD Radeon 625',
+    '343 - AMD Radeon 530',
+    '342 - Intel Iris Graphics 550',
+    '341 - NVIDIA GeForce 930M',
+    '340 - Intel Iris Plus Graphics 650',
+    '339 - NVIDIA GeForce GT 740M',
+    '338 - AMD Radeon R7 384 Cores (Kaveri Desktop)',
+    '337 - Intel Iris Pro Graphics 5200',
+    '336 - AMD Radeon R7 512 Cores (Kaveri Desktop)',
+    '335 - NVIDIA GeForce GTX 560M',
+    '334 - AMD Radeon HD 7770M',
+    '333 - NVIDIA GeForce GT 745M',
+    '332 - AMD Radeon R7 M275DX',
+    '331 - NVIDIA GeForce 840M',
+    '330 - NVIDIA Quadro M500M',
+    '329 - NVIDIA Quadro K620M',
+    '328 - NVIDIA GeForce GT 650M',
+    '327 - AMD Radeon R7 M370',
+    '326 - AMD Radeon R7 M380',
+    '325 - AMD Radeon R7 M445',
+    '324 - Intel Iris Plus Graphics 655',
+    '323 - AMD Radeon R9 M375',
+    '322 - AMD FirePro W4190M',
+    '321 - NVIDIA Quadro M600M',
+    '318 - NVIDIA GeForce 930MX',
+    '317 - Intel Iris Plus Graphics G4 (Ice Lake 48 EU)',
+    '316 - NVIDIA GeForce 940M',
+    '315 - AMD Radeon RX Vega 7',
+    '314 - AMD Radeon RX Vega 8 (Ryzen 2000/3000)',
+    '313 - NVIDIA Quadro K1100M',
+    '312 - NVIDIA Quadro M520',
+    '311 - NVIDIA GeForce 940MX',
+    '310 - NVIDIA GeForce MX130',
+    '309 - Intel Iris Pro Graphics 6200',
+    '308 - NVIDIA GeForce GT 750M',
+    '307 - NVIDIA GeForce GTX 480M',
+    '306 - NVIDIA GeForce GTX 470M',
+    '305 - NVIDIA Quadro 4000M',
+    '304 - ATI Mobility Radeon HD 4870 X2',
+    '303 - AMD FirePro W4100',
+    '302 - AMD FirePro W4170M',
+    '301 - AMD Radeon HD 8790M',
+    '300 - AMD Radeon R7 M465',
+    '299 - AMD Radeon HD 7850M',
+    '298 - AMD Radeon R9 M265X',
+    '297 - AMD Radeon R9 M365X',
+    '296 - AMD Radeon HD 8850M',
+    '295 - NVIDIA GeForce 845M',
+    '294 - NVIDIA GeForce GTX 660M',
+    '293 - NVIDIA GeForce GT 755M',
+    '292 - AMD Radeon R7 250',
+    '291 - AMD Radeon HD 6950M',
+    '290 - NVIDIA GeForce GTX 280M SLI',
+    '289 - NVIDIA GeForce GTX 550 Ti',
+    '288 - ATI Radeon HD 5770',
+    '287 - NVIDIA Quadro K2100M',
+    '286 - AMD Radeon RX Vega 8 (Ryzen 4000)',
+    '285 - NVIDIA GeForce MX230',
+    '284 - AMD FirePro M5100',
+    '283 - AMD FirePro M6000',
+    '282 - Intel UHD Graphics Xe G4 48EUs',
+    '281 - NVIDIA GeForce GTX 570M',
+    '280 - NVIDIA Quadro K3000M',
+    '279 - AMD Radeon HD 7870M',
+    '278 - AMD Radeon HD 8870M',
+    '277 - AMD Radeon R9 M270',
+    '276 - AMD Radeon HD 6970M',
+    '275 - AMD FirePro M8900',
+    '274 - AMD FirePro W5130M',
+    '273 - NVIDIA Maxwell GPU Surface Book',
+    '272 - AMD Radeon RX Vega 9',
+    '271 - NVIDIA GeForce GTX 670M',
+    '270 - AMD Radeon R9 M275',
+    '269 - NVIDIA GeForce GTX 760M',
+    '268 - NVIDIA Quadro 5010M',
+    '267 - NVIDIA GeForce GTX 670MX',
+    '266 - AMD Radeon R9 M370X',
+    '265 - AMD FirePro W5170M',
+    '264 - NVIDIA Quadro K3100M',
+    '263 - NVIDIA GeForce GTX 285M SLI',
+    '262 - AMD Radeon HD 6790',
+    '261 - NVIDIA GeForce GTX 460 768MB',
+    '260 - NVIDIA GeForce GTX 485M',
+    '259 - ATI Mobility Radeon HD 5870 Crossfire',
+    '258 - NVIDIA GeForce GTX 460M SLI',
+    '257 - NVIDIA GeForce GT 650M SLI',
+    '256 - AMD Radeon HD 7770',
+    '255 - AMD Radeon R9 M380',
+    '254 - AMD Radeon R9 M385',
+    '253 - AMD Radeon R9 M470',
+    '252 - AMD Radeon HD 6990M',
+    '251 - NVIDIA GeForce GTX 580M',
+    '250 - NVIDIA GeForce GTX 675M',
+    '249 - ATI Radeon HD 5850',
+    '248 - Intel Iris Pro Graphics 580',
+    '247 - Intel Iris Pro Graphics P580',
+    '246 - AMD Radeon RX Vega 10',
+    '245 - Intel Iris Plus Graphics G7 (Ice Lake 64 EU)',
+    '244 - NVIDIA Quadro P500',
+    '243 - NVIDIA Quadro K4000M',
+    '242 - NVIDIA GeForce GTX 560M SLI',
+    '241 - NVIDIA GeForce GTX 480M SLI',
+    '240 - NVIDIA GeForce GTX 470M SLI',
+    '239 - NVIDIA GeForce GTX 765M',
+    '238 - NVIDIA GeForce 945M',
+    '237 - NVIDIA GeForce GTX 470',
+    '236 - AMD Radeon HD 6870',
+    '235 - NVIDIA GeForce GTX 560 Ti',
+    '234 - AMD Radeon HD 7950M',
+    '233 - AMD Radeon R9 M280X',
+    '232 - AMD Radeon RX Vega 11',
+    '231 - NVIDIA Quadro M620',
+    '230 - NVIDIA Quadro M1000M',
+    '229 - NVIDIA GeForce GTX 850M',
+    '228 - NVIDIA Quadro P520',
+    '227 - AMD Radeon R9 M385X',
+    '226 - AMD Radeon R9 M470X',
+    '225 - AMD Radeon 540X',
+    '224 - AMD Radeon 630',
+    '223 - AMD Radeon Pro 450',
+    '222 - NVIDIA GeForce GTX 950M',
+    '221 - NVIDIA GeForce GT 750M SLI',
+    '220 - NVIDIA GeForce GTX 675MX',
+    '219 - AMD Radeon HD 6970M Crossfire',
+    '218 - NVIDIA GeForce GTX 485M SLI',
+    '217 - NVIDIA GeForce GT 755M SLI',
+    '216 - AMD Radeon HD 6990M Crossfire',
+    '215 - NVIDIA GeForce GTX 580M SLI',
+    '214 - NVIDIA GeForce GTX 860M',
+    '213 - AMD Radeon Pro WX 3100',
+    '212 - AMD Radeon RX 540',
+    '211 - AMD Radeon Pro WX 2100',
+    '210 - AMD Radeon RX 540X',
+    '209 - NVIDIA GeForce GTX 770M',
+    '208 - Intel Iris Xe Graphics G7 80EUs',
+    '207 - NVIDIA Quadro K4100M',
+    '206 - NVIDIA Quadro K5000M',
+    '205 - NVIDIA Quadro M2000M',
+    '204 - NVIDIA GeForce MX330',
+    '203 - NVIDIA GeForce MX150',
+    '202 - NVIDIA GeForce MX250',
+    '201 - NVIDIA Quadro P600',
+    '200 - NVIDIA GeForce GT 1030',
+    '199 - AMD Radeon Pro 455',
+    '198 - AMD Radeon Pro 555',
+    '197 - AMD Radeon Pro 555X',
+    '196 - AMD Radeon Pro WX 3200',
+    '195 - AMD Radeon RX 640',
+    '194 - AMD Radeon RX 550',
+    '193 - AMD Radeon RX 550X',
+    '192 - NVIDIA Quadro P620',
+    '191 - NVIDIA Quadro M1200',
+    '190 - NVIDIA GeForce GTX 480',
+    '189 - NVIDIA GeForce GTX 570',
+    '188 - NVIDIA GeForce GTX 670MX SLI',
+    '187 - NVIDIA GeForce GTX 750 Ti',
+    '186 - NVIDIA GeForce GTX 960M',
+    '185 - AMD Radeon Pro WX 4130',
+    '184 - AMD Radeon Pro 460',
+    '183 - AMD Radeon Pro 560',
+    '182 - AMD Radeon Pro 560X',
+    '181 - AMD Radeon HD 7970M',
+    '180 - AMD FirePro M6100',
+    '179 - AMD Radeon R9 M390',
+    '178 - NVIDIA GeForce GTX 775M',
+    '177 - NVIDIA GeForce GTX 680M',
+    '176 - AMD Radeon RX 460',
+    '175 - NVIDIA GeForce GTX 765M SLI',
+    '174 - NVIDIA GeForce GTX 675M SLI',
+    '173 - AMD Radeon HD 6970',
+    '172 - NVIDIA GeForce GTX 580',
+    '171 - AMD Radeon HD 8970M',
+    '170 - AMD Radeon R9 M290X',
+    '169 - NVIDIA GeForce GTX 870M',
+    '168 - NVIDIA Quadro M2200',
+    '167 - AMD Radeon RX 560',
+    '166 - AMD Radeon RX 560X',
+    '165 - NVIDIA GeForce GTX 965M',
+    '164 - AMD Radeon HD 7870',
+    '163 - AMD Radeon Pro WX 4150',
+    '162 - AMD Radeon RX 460',
+    '161 - NVIDIA GeForce GTX 680MX',
+    '160 - NVIDIA GeForce MX350',
+    '159 - NVIDIA Quadro P1000',
+    '158 - NVIDIA Quadro K5100M',
+    '157 - NVIDIA GeForce GTX 780M',
+    '156 - NVIDIA GeForce GTX 760',
+    '155 - NVIDIA GeForce GTX 660 Ti',
+    '154 - AMD Radeon R9 270X',
+    '153 - NVIDIA GeForce GTX 950',
+    '152 - NVIDIA GeForce GTX 1050 Max-Q',
+    '151 - NVIDIA GeForce GTX 880M',
+    '150 - NVIDIA GeForce GTX 590',
+    '149 - Intel Iris Xe Graphics G7 96EUs',
+    '148 - AMD Radeon R7 370',
+    '147 - AMD Radeon R9 M395',
+    '146 - AMD FirePro W7170M',
+    '145 - Intel Xe DG1 LP (iDG1LP) Mobile',
+    '144 - NVIDIA GeForce GTX 1050 Mobile',
+    '143 - NVIDIA GeForce GTX 1050',
+    '142 - NVIDIA Quadro M3000M',
+    '141 - AMD Radeon R9 M390X',
+    '140 - AMD Radeon R9 M295X',
+    '139 - AMD Radeon R9 M485X',
+    '138 - AMD Radeon Pro Vega 16',
+    '137 - AMD Radeon Pro WX Vega M GL',
+    '136 - AMD Radeon RX Vega M GL / 870',
+    '135 - NVIDIA GeForce GTX 1050 Ti Max-Q',
+    '134 - AMD Radeon R9 M395X',
+    '133 - NVIDIA GeForce GTX 770M SLI',
+    '132 - AMD Radeon HD 7970',
+    '131 - NVIDIA GeForce GTX 680',
+    '130 - NVIDIA GeForce GTX 860M SLI',
+    '129 - NVIDIA GeForce GTX 970M',
+    '128 - NVIDIA Quadro M4000M',
+    '127 - NVIDIA Quadro P2000 Max-Q',
+    '126 - NVIDIA Quadro P2000',
+    '125 - NVIDIA GeForce GTX 1050 Ti',
+    '124 - NVIDIA GeForce GTX 1050 Ti Mobile',
+    '123 - NVIDIA GeForce GTX 960',
+    '122 - AMD Radeon R9 380',
+    '121 - AMD Radeon R9 280X',
+    '120 - NVIDIA Quadro M5000M',
+    '119 - AMD Radeon Pro Vega 20',
+    '118 - AMD Radeon RX Vega M GH',
+    '117 - NVIDIA GeForce GTX 980M',
+    '116 - AMD Radeon HD 7970M Crossfire',
+    '115 - NVIDIA GeForce GTX 680M SLI',
+    '114 - AMD Radeon HD 8970M Crossfire',
+    '113 - AMD Radeon R9 M290X Crossfire',
+    '112 - NVIDIA GeForce GTX 965M SLI',
+    '111 - AMD Radeon RX 490M',
+    '110 - AMD Radeon R9 290X',
+    '109 - NVIDIA GeForce GTX 780M SLI',
+    '108 - NVIDIA GeForce GTX 880M SLI',
+    '107 - NVIDIA GeForce MX450',
+    '106 - NVIDIA Quadro T1000 Max-Q',
+    '105 - NVIDIA Quadro T1000',
+    '104 - NVIDIA GeForce GTX 1650 Max-Q',
+    '103 - AMD Radeon RX 470',
+    '102 - AMD Radeon RX 570',
+    '101 - AMD Radeon RX 570X',
+    '100 - AMD Radeon RX 470',
+    '99 - AMD Radeon Pro WX 7100',
+    '98 - AMD Radeon RX 480',
+    '97 - NVIDIA Quadro P3000 Max-Q',
+    '96 - NVIDIA GeForce GTX 1060 Max-Q',
+    '95 - NVIDIA GeForce GTX 1650 Ti Max-Q',
+    '94 - NVIDIA GeForce GTX 1650',
+    '93 - NVIDIA GeForce GTX 1650 Mobile',
+    '92 - NVIDIA GeForce GTX 970',
+    '91 - NVIDIA Quadro P3000',
+    '90 - AMD Radeon RX 5300M',
+    '89 - AMD Radeon Pro 5300M',
+    '88 - AMD Radeon RX Vega Mobile',
+    '87 - NVIDIA GeForce GTX 780 Ti',
+    '86 - AMD Radeon RX 580',
+    '85 - AMD Radeon RX 580X',
+    '84 - NVIDIA Quadro P3200',
+    '83 - NVIDIA Quadro P4000 Max-Q',
+    '82 - AMD Radeon Pro 5500M',
+    '81 - AMD Radeon RX 5500M',
+    '80 - NVIDIA GeForce GTX 1060 Mobile',
+    '79 - AMD Radeon RX 480',
+    '78 - NVIDIA GeForce GTX 1650 Ti Mobile',
+    '76 - NVIDIA Quadro T2000 Max-Q',
+    '75 - NVIDIA Quadro T2000',
+    '74 - NVIDIA Quadro P4000',
+    '73 - AMD Radeon RX 570',
+    '72 - NVIDIA GeForce GTX 1060',
+    '71 - NVIDIA GeForce GTX 970M SLI',
+    '70 - AMD Radeon R9 390X',
+    '69 - NVIDIA Quadro M5500',
+    '68 - NVIDIA GeForce GTX 980',
+    '67 - AMD Radeon RX 580',
+    '66 - AMD Radeon RX 590',
+    '65 - NVIDIA GeForce GTX 980',
+    '64 - AMD Radeon R9 Nano',
+    '63 - AMD Radeon R9 Fury',
+    '62 - NVIDIA GeForce GTX 980M SLI',
+    '61 - NVIDIA Quadro P5000 Max-Q',
+    '60 - NVIDIA GeForce GTX 1660 Ti Max-Q',
+    '59 - AMD Radeon Pro 5600M',
+    '58 - NVIDIA GeForce GTX 1070 Max-Q',
+    '57 - NVIDIA GeForce GTX 1660',
+    '56 - NVIDIA GeForce GTX 980 Ti',
+    '55 - AMD Radeon RX 5600M',
+    '54 - NVIDIA GeForce GTX 1660 Ti Mobile',
+    '53 - NVIDIA Quadro P5000',
+    '52 - NVIDIA GeForce GTX 1660 Super',
+    '51 - NVIDIA GeForce GTX 1660 Ti',
+    '50 - NVIDIA Quadro P4200',
+    '49 - NVIDIA GeForce GTX 1070 Mobile',
+    '48 - NVIDIA GeForce RTX 2060 Max-Q',
+    '47 - AMD Radeon Pro Vega 56',
+    '46 - NVIDIA GeForce GTX 1080 Max-Q',
+    '45 - AMD Radeon RX 5600 XT',
+    '44 - NVIDIA GeForce GTX 1070',
+    '43 - NVIDIA Quadro P5200',
+    '42 - NVIDIA GeForce GTX 980 SLI',
+    '41 - NVIDIA GeForce RTX 2060 Mobile',
+    '40 - AMD Radeon RX Vega 56',
+    '39 - NVIDIA Quadro RTX 3000 Max-Q',
+    '38 - NVIDIA Quadro RTX 3000',
+    '37 - NVIDIA GeForce RTX 2070 Max-Q',
+    '36 - NVIDIA GeForce GTX 1070 Ti',
+    '35 - NVIDIA GeForce RTX 2070 Super Max-Q',
+    '34 - NVIDIA GeForce RTX 2060',
+    '33 - NVIDIA Quadro RTX 4000 Max-Q',
+    '32 - NVIDIA Quadro RTX 4000',
+    '31 - NVIDIA GeForce GTX 1080 Mobile',
+    '30 - AMD Radeon RX Vega 64',
+    '29 - AMD Radeon RX 5700M',
+    '28 - AMD Radeon RX 5700',
+    '27 - NVIDIA GeForce RTX 2060 Super',
+    '26 - NVIDIA GeForce RTX 2070 Mobile',
+    '25 - NVIDIA GeForce RTX 2070 Super Mobile',
+    '24 - NVIDIA GeForce GTX 1080',
+    '22 - NVIDIA GeForce RTX 2070',
+    '21 - AMD Radeon RX 5700 XT',
+    '20 - AMD Radeon VII',
+    '19 - NVIDIA GeForce RTX 2070 Super',
+    '18 - NVIDIA GeForce RTX 2080 Max-Q',
+    '17 - NVIDIA GeForce RTX 2080 Super Max-Q',
+    '16 - NVIDIA GeForce GTX 1070 SLI',
+    '15 - NVIDIA GeForce GTX 1070 SLI',
+    '14 - NVIDIA GeForce GTX 1080 SLI',
+    '13 - NVIDIA Titan X Pascal',
+    '12 - NVIDIA GeForce GTX 1080 Ti',
+    '11 - NVIDIA GeForce RTX 2080 Mobile',
+    '10 - NVIDIA GeForce RTX 2080 Super Mobile',
+    '9 - NVIDIA Quadro RTX 5000 Max-Q',
+    '8 - NVIDIA Quadro RTX 5000',
+    '6 - NVIDIA GeForce RTX 2080',
+    '5 - NVIDIA GeForce RTX 2080 Super',
+    '4 - NVIDIA Quadro RTX 6000',
+    '2 - NVIDIA GeForce RTX 2080 Ti',
+    '1 - NVIDIA Titan RTX',
+];
+const GPU_BENCHMARK_SCORE_MOBILE = [
+    '973 - ARM Mali-200',
+    '972 - Qualcomm Adreno 200',
+    '971 - PowerVR SGX530',
+    '970 - PowerVR SGX531',
+    '969 - PowerVR SGX535',
+    '968 - Vivante GC800',
+    '967 - Qualcomm Adreno 203',
+    '966 - Qualcomm Adreno 205',
+    '964 - PowerVR SGX540',
+    '962 - NVIDIA GeForce ULP (Tegra 2)',
+    '961 - ARM Mali-400 MP',
+    '960 - ARM Mali-400 MP2',
+    '959 - Vivante GC1000+ Dual-Core',
+    '958 - Qualcomm Adreno 220',
+    '957 - Broadcom VideoCore-IV',
+    '956 - NVIDIA GeForce ULP (Tegra 3)',
+    '955 - ARM Mali-400 MP4',
+    '954 - Vivante GC4000',
+    '953 - Qualcomm Adreno 225',
+    '945 - Qualcomm Adreno 302',
+    '944 - Vivante GC7000UL',
+    '943 - ARM Mali-T720',
+    '942 - Qualcomm Adreno 304',
+    '941 - Qualcomm Adreno 305',
+    '940 - Qualcomm Adreno 306',
+    '939 - Qualcomm Adreno 308',
+    '938 - PowerVR SGX544',
+    '937 - ARM Mali-T720 MP2',
+    '936 - PowerVR SGX544MP2',
+    '935 - PowerVR SGX545',
+    '932 - PowerVR SGX543MP2',
+    '922 - PowerVR SGX543MP3',
+    '914 - ARM Mali-T830 MP1',
+    '913 - ARM Mali-450 MP4',
+    '912 - ARM Mali-T720 MP4',
+    '911 - PowerVR GE8100',
+    '910 - PowerVR GE8300',
+    '909 - PowerVR GE8320',
+    '908 - ARM Mali-T760 MP2',
+    '907 - Qualcomm Adreno 320',
+    '906 - ARM Mali-T624',
+    '905 - PowerVR SGX543MP4',
+    '878 - ARM Mali-T830 MP2',
+    '877 - Qualcomm Adreno 405',
+    '876 - PowerVR G6200',
+    '875 - NVIDIA GeForce Tegra 4',
+    '870 - ARM Mali-T604 MP4',
+    '864 - ARM Mali-T830 MP3',
+    '863 - ARM Mali-T860 MP2',
+    '859 - Qualcomm Adreno 504',
+    '858 - Qualcomm Adreno 505',
+    '857 - PowerVR GE8322 / IMG8322',
+    '856 - Qualcomm Adreno 506',
+    '855 - Qualcomm Adreno 508',
+    '854 - Qualcomm Adreno 509',
+    '853 - ARM Mali-T628 MP4',
+    '852 - PowerVR SGX554MP4',
+    '814 - ARM Mali-T760 MP4',
+    '813 - ARM Mali-T628 MP6',
+    '812 - Intel HD Graphics (Bay Trail)',
+    '811 - PowerVR G6400',
+    '810 - PowerVR GX6250',
+    '809 - PowerVR G6430',
+    '808 - Qualcomm Adreno 330',
+    '807 - Qualcomm Adreno 510',
+    '806 - Qualcomm Adreno 512',
+    '805 - Qualcomm Adreno 610',
+    '804 - Qualcomm Adreno 612',
+    '741 - Intel HD Graphics (Cherry Trail)',
+    '728 - ARM Mali-G51 MP4',
+    '726 - Qualcomm Adreno 616',
+    '725 - Qualcomm Adreno 618',
+    '724 - Qualcomm Adreno 418',
+    '704 - Qualcomm Adreno 620',
+    '703 - Qualcomm Adreno 420',
+    '702 - PowerVR GX6450',
+    '692 - ARM Mali-T880 MP2',
+    '691 - ARM Mali-T760 MP6',
+    '659 - ARM Mali-G52 MP1',
+    '658 - ARM Mali-G52 MP2',
+    '657 - ARM Mali-G52 MP6',
+    '656 - ARM Mali-T880 MP4',
+    '655 - ARM Mali-G72 MP3',
+    '634 - Qualcomm Adreno 430',
+    '631 - ARM Mali-G71 MP2',
+    '630 - ARM Mali-T760 MP8',
+    '583 - ARM Mali-G76 MP4',
+    '582 - ARM Mali-T880 MP12',
+    '581 - Apple A9 / PowerVR GT7600',
+    '580 - NVIDIA Tegra K1 Kepler GPU',
+    '579 - PowerVR GXA6850',
+    '578 - Qualcomm Adreno 530',
+    '577 - PowerVR GM9446',
+    '538 - ARM Mali-G71 MP8',
+    '537 - ARM Mali-G72 MP12',
+    '536 - ARM Mali-G71 MP20',
+    '535 - ARM Mali-G72 MP18',
+    '534 - ARM Mali-G57 MP6',
+    '533 - Qualcomm Adreno 540',
+    '532 - ARM Mali-G76 MP10',
+    '531 - ARM Mali-G76 MP12',
+    '530 - Qualcomm Adreno 630',
+    '529 - Qualcomm Adreno 640',
+    '528 - ARM Mali-G76 MP16',
+    '527 - ARM Mali-G77 MP11',
+    '512 - Apple A10 Fusion GPU / PowerVR',
+    '421 - NVIDIA Tegra X1 Maxwell GPU',
+    '392 - Apple A9X / PowerVR Series 7XT',
+    '356 - Apple A10X Fusion GPU / PowerVR',
+    '355 - Apple A11 Bionic GPU',
+    '354 - Qualcomm Adreno 650',
+    '353 - Apple A12 Bionic GPU',
+    '347 - Apple A13 Bionic GPU',
+    '320 - Apple A12X Bionic GPU',
+    '319 - Apple A12Z Bionic GPU',
 ];
-const GPU_BENCHMARK_SCORE_MOBILE = [
-    '973 - ARM Mali-200',
-    '972 - Qualcomm Adreno 200',
-    '971 - PowerVR SGX530',
-    '970 - PowerVR SGX531',
-    '969 - PowerVR SGX535',
-    '968 - Vivante GC800',
-    '967 - Qualcomm Adreno 203',
-    '966 - Qualcomm Adreno 205',
-    '964 - PowerVR SGX540',
-    '962 - NVIDIA GeForce ULP (Tegra 2)',
-    '961 - ARM Mali-400 MP',
-    '960 - ARM Mali-400 MP2',
-    '959 - Vivante GC1000+ Dual-Core',
-    '958 - Qualcomm Adreno 220',
-    '957 - Broadcom VideoCore-IV',
-    '956 - NVIDIA GeForce ULP (Tegra 3)',
-    '955 - ARM Mali-400 MP4',
-    '954 - Vivante GC4000',
-    '953 - Qualcomm Adreno 225',
-    '945 - Qualcomm Adreno 302',
-    '944 - Vivante GC7000UL',
-    '943 - ARM Mali-T720',
-    '942 - Qualcomm Adreno 304',
-    '941 - Qualcomm Adreno 305',
-    '940 - Qualcomm Adreno 306',
-    '939 - Qualcomm Adreno 308',
-    '938 - PowerVR SGX544',
-    '937 - ARM Mali-T720 MP2',
-    '936 - PowerVR SGX544MP2',
-    '935 - PowerVR SGX545',
-    '932 - PowerVR SGX543MP2',
-    '922 - PowerVR SGX543MP3',
-    '914 - ARM Mali-T830 MP1',
-    '913 - ARM Mali-450 MP4',
-    '912 - ARM Mali-T720 MP4',
-    '911 - PowerVR GE8100',
-    '910 - PowerVR GE8300',
-    '909 - PowerVR GE8320',
-    '908 - ARM Mali-T760 MP2',
-    '907 - Qualcomm Adreno 320',
-    '906 - ARM Mali-T624',
-    '905 - PowerVR SGX543MP4',
-    '878 - ARM Mali-T830 MP2',
-    '877 - Qualcomm Adreno 405',
-    '876 - PowerVR G6200',
-    '875 - NVIDIA GeForce Tegra 4',
-    '870 - ARM Mali-T604 MP4',
-    '864 - ARM Mali-T830 MP3',
-    '863 - ARM Mali-T860 MP2',
-    '859 - Qualcomm Adreno 504',
-    '858 - Qualcomm Adreno 505',
-    '857 - PowerVR GE8322 / IMG8322',
-    '856 - Qualcomm Adreno 506',
-    '855 - Qualcomm Adreno 508',
-    '854 - Qualcomm Adreno 509',
-    '853 - ARM Mali-T628 MP4',
-    '852 - PowerVR SGX554MP4',
-    '814 - ARM Mali-T760 MP4',
-    '813 - ARM Mali-T628 MP6',
-    '812 - Intel HD Graphics (Bay Trail)',
-    '811 - PowerVR G6400',
-    '810 - PowerVR GX6250',
-    '809 - PowerVR G6430',
-    '808 - Qualcomm Adreno 330',
-    '807 - Qualcomm Adreno 510',
-    '806 - Qualcomm Adreno 512',
-    '805 - Qualcomm Adreno 610',
-    '804 - Qualcomm Adreno 612',
-    '741 - Intel HD Graphics (Cherry Trail)',
-    '728 - ARM Mali-G51 MP4',
-    '726 - Qualcomm Adreno 616',
-    '725 - Qualcomm Adreno 618',
-    '724 - Qualcomm Adreno 418',
-    '704 - Qualcomm Adreno 620',
-    '703 - Qualcomm Adreno 420',
-    '702 - PowerVR GX6450',
-    '692 - ARM Mali-T880 MP2',
-    '691 - ARM Mali-T760 MP6',
-    '659 - ARM Mali-G52 MP1',
-    '658 - ARM Mali-G52 MP2',
-    '657 - ARM Mali-G52 MP6',
-    '656 - ARM Mali-T880 MP4',
-    '655 - ARM Mali-G72 MP3',
-    '634 - Qualcomm Adreno 430',
-    '631 - ARM Mali-G71 MP2',
-    '630 - ARM Mali-T760 MP8',
-    '583 - ARM Mali-G76 MP4',
-    '582 - ARM Mali-T880 MP12',
-    '581 - Apple A9 / PowerVR GT7600',
-    '580 - NVIDIA Tegra K1 Kepler GPU',
-    '579 - PowerVR GXA6850',
-    '578 - Qualcomm Adreno 530',
-    '577 - PowerVR GM9446',
-    '538 - ARM Mali-G71 MP8',
-    '537 - ARM Mali-G72 MP12',
-    '536 - ARM Mali-G71 MP20',
-    '535 - ARM Mali-G72 MP18',
-    '534 - ARM Mali-G57 MP6',
-    '533 - Qualcomm Adreno 540',
-    '532 - ARM Mali-G76 MP10',
-    '531 - ARM Mali-G76 MP12',
-    '530 - Qualcomm Adreno 630',
-    '529 - Qualcomm Adreno 640',
-    '528 - ARM Mali-G76 MP16',
-    '527 - ARM Mali-G77 MP11',
-    '512 - Apple A10 Fusion GPU / PowerVR',
-    '421 - NVIDIA Tegra X1 Maxwell GPU',
-    '392 - Apple A9X / PowerVR Series 7XT',
-    '356 - Apple A10X Fusion GPU / PowerVR',
-    '355 - Apple A11 Bionic GPU',
-    '354 - Qualcomm Adreno 650',
-    '353 - Apple A12 Bionic GPU',
-    '347 - Apple A13 Bionic GPU',
-    '320 - Apple A12X Bionic GPU',
-    '319 - Apple A12Z Bionic GPU',
-];
-
-const cleanEntryString = (entryString) => entryString
-    .toLowerCase() // Lowercase all for easier matching
-    .split('- ')[1] // Remove prelude score (`3 - `)
+
+const cleanEntryString = (entryString) => entryString
+    .toLowerCase() // Lowercase all for easier matching
+    .split('- ')[1] // Remove prelude score (`3 - `)
     .split(' /')[0]; // Reduce 'apple a9x / powervr series 7xt' to 'apple a9x'
 
-const cleanRendererString = (rendererString) => {
-    let cleanedRendererString = rendererString.toLowerCase();
-    // Strip off ANGLE and Direct3D version
-    if (cleanedRendererString.includes('angle (') && cleanedRendererString.includes('direct3d')) {
-        cleanedRendererString = cleanedRendererString.replace('angle (', '').split(' direct3d')[0];
-    }
-    // Strip off the GB amount (1060 6gb was being concatenated to 10606 and because of it using the fallback)
-    if (cleanedRendererString.includes('nvidia') && cleanedRendererString.includes('gb')) {
-        cleanedRendererString = cleanedRendererString.split(/\dgb/)[0];
-    }
-    return cleanedRendererString;
+const cleanRendererString = (rendererString) => {
+    let cleanedRendererString = rendererString.toLowerCase();
+    // Strip off ANGLE and Direct3D version
+    if (cleanedRendererString.includes('angle (') && cleanedRendererString.includes('direct3d')) {
+        cleanedRendererString = cleanedRendererString.replace('angle (', '').split(' direct3d')[0];
+    }
+    // Strip off the GB amount (1060 6gb was being concatenated to 10606 and because of it using the fallback)
+    if (cleanedRendererString.includes('nvidia') && cleanedRendererString.includes('gb')) {
+        cleanedRendererString = cleanedRendererString.split(/\dgb/)[0];
+    }
+    return cleanedRendererString;
 };
 
-/**
- * The following defined constants and descriptions are directly ported from https://developer.mozilla.org/en-US/docs/Web/API/WebGL_API/Constants
- *
- * Any copyright is dedicated to the Public Domain. http://creativecommons.org/publicdomain/zero/1.0/
- *
- * Contributors
- *
- * See: https://developer.mozilla.org/en-US/profiles/Sheppy
- * See: https://developer.mozilla.org/en-US/profiles/fscholz
- * See: https://developer.mozilla.org/en-US/profiles/AtiX
- * See: https://developer.mozilla.org/en-US/profiles/Sebastianz
- *
- * These constants are defined on the WebGLRenderingContext / WebGL2RenderingContext interface
- */
-/**
- * Passed to clear to clear the current color buffer
- * @constant {number}
- */
-const GL_COLOR_BUFFER_BIT = 0x00004000;
-/**
- * Passed to drawElements or drawArrays to draw triangles. Each set of three vertices creates a separate triangle
- * @constant {number}
- */
-const GL_TRIANGLES = 0x0004;
-// Buffers
-// Constants passed to WebGLRenderingContext.bufferData(), WebGLRenderingContext.bufferSubData(), WebGLRenderingContext.bindBuffer(), or WebGLRenderingContext.getBufferParameter()
-/**
- * Passed to bufferData as a hint about whether the contents of the buffer are likely to be used often and not change often
- * @constant {number}
- */
-const GL_STATIC_DRAW = 0x88e4;
-/**
- * Passed to bindBuffer or bufferData to specify the type of buffer being used
- * @constant {number}
- */
-const GL_ARRAY_BUFFER = 0x8892;
-/**
- * @constant {number}
- */
-const GL_UNSIGNED_BYTE = 0x1401;
-/**
- * @constant {number}
- */
-const GL_FLOAT = 0x1406;
-/**
- * @constant {number}
- */
-const GL_RGBA = 0x1908;
-// Shaders
-// Constants passed to WebGLRenderingContext.getShaderParameter()
-/**
- * Passed to createShader to define a fragment shader
- * @constant {number}
- */
-const GL_FRAGMENT_SHADER = 0x8b30;
-/**
- * Passed to createShader to define a vertex shader
- * @constant {number}
- */
+/**
+ * The following defined constants and descriptions are directly ported from https://developer.mozilla.org/en-US/docs/Web/API/WebGL_API/Constants
+ *
+ * Any copyright is dedicated to the Public Domain. http://creativecommons.org/publicdomain/zero/1.0/
+ *
+ * Contributors
+ *
+ * See: https://developer.mozilla.org/en-US/profiles/Sheppy
+ * See: https://developer.mozilla.org/en-US/profiles/fscholz
+ * See: https://developer.mozilla.org/en-US/profiles/AtiX
+ * See: https://developer.mozilla.org/en-US/profiles/Sebastianz
+ *
+ * These constants are defined on the WebGLRenderingContext / WebGL2RenderingContext interface
+ */
+/**
+ * Passed to clear to clear the current color buffer
+ * @constant {number}
+ */
+const GL_COLOR_BUFFER_BIT = 0x00004000;
+/**
+ * Passed to drawElements or drawArrays to draw triangles. Each set of three vertices creates a separate triangle
+ * @constant {number}
+ */
+const GL_TRIANGLES = 0x0004;
+// Buffers
+// Constants passed to WebGLRenderingContext.bufferData(), WebGLRenderingContext.bufferSubData(), WebGLRenderingContext.bindBuffer(), or WebGLRenderingContext.getBufferParameter()
+/**
+ * Passed to bufferData as a hint about whether the contents of the buffer are likely to be used often and not change often
+ * @constant {number}
+ */
+const GL_STATIC_DRAW = 0x88e4;
+/**
+ * Passed to bindBuffer or bufferData to specify the type of buffer being used
+ * @constant {number}
+ */
+const GL_ARRAY_BUFFER = 0x8892;
+/**
+ * @constant {number}
+ */
+const GL_UNSIGNED_BYTE = 0x1401;
+/**
+ * @constant {number}
+ */
+const GL_FLOAT = 0x1406;
+/**
+ * @constant {number}
+ */
+const GL_RGBA = 0x1908;
+// Shaders
+// Constants passed to WebGLRenderingContext.getShaderParameter()
+/**
+ * Passed to createShader to define a fragment shader
+ * @constant {number}
+ */
+const GL_FRAGMENT_SHADER = 0x8b30;
+/**
+ * Passed to createShader to define a vertex shader
+ * @constant {number}
+ */
 const GL_VERTEX_SHADER = 0x8b31;
 
-// Vendor
-// Apple GPU
-// SEE: https://github.com/TimvanScherpenzeel/detect-gpu/issues/7
-// CREDIT: https://medium.com/@Samsy/detecting-apple-a10-iphone-7-to-a11-iphone-8-and-b019b8f0eb87
-// CREDIT: https://github.com/Samsy/appleGPUDetection/blob/master/index.js
-const deobfuscateAppleGPU = ({ gl, rendererString, }) => {
+// Vendor
+// Apple GPU
+// SEE: https://github.com/TimvanScherpenzeel/detect-gpu/issues/7
+// CREDIT: https://medium.com/@Samsy/detecting-apple-a10-iphone-7-to-a11-iphone-8-and-b019b8f0eb87
+// CREDIT: https://github.com/Samsy/appleGPUDetection/blob/master/index.js
+const deobfuscateAppleGPU = ({ gl, renderer, }) => {
     const vertexShaderSource = /* glsl */ `
     precision highp float;
 
@@ -1093,7 +1093,7 @@
 
       gl_Position = vec4(aPosition, 1.0);
     }
-  `;
+  `;
     const fragmentShaderSource = /* glsl */ `
     precision highp float;
 
@@ -1106,586 +1106,502 @@
 
       gl_FragColor = enc;
     }
-  `;
-    const vertexShader = gl.createShader(GL_VERTEX_SHADER);
-    const fragmentShader = gl.createShader(GL_FRAGMENT_SHADER);
-    const program = gl.createProgram();
-    if (fragmentShader !== null && vertexShader !== null && program !== null) {
-        gl.shaderSource(vertexShader, vertexShaderSource);
-        gl.shaderSource(fragmentShader, fragmentShaderSource);
-        gl.compileShader(vertexShader);
-        gl.compileShader(fragmentShader);
-        gl.attachShader(program, vertexShader);
-        gl.attachShader(program, fragmentShader);
-        gl.linkProgram(program);
-        gl.detachShader(program, vertexShader);
-        gl.detachShader(program, fragmentShader);
-        gl.deleteShader(vertexShader);
-        gl.deleteShader(fragmentShader);
-        gl.useProgram(program);
-        const vertexArray = gl.createBuffer();
-        gl.bindBuffer(GL_ARRAY_BUFFER, vertexArray);
-        gl.bufferData(GL_ARRAY_BUFFER, new Float32Array([-1, -1, 0, 3, -1, 0, -1, 3, 0]), GL_STATIC_DRAW);
-        const aPosition = gl.getAttribLocation(program, 'aPosition');
-        gl.vertexAttribPointer(aPosition, 3, GL_FLOAT, false, 0, 0);
-        gl.enableVertexAttribArray(aPosition);
-        gl.clearColor(1.0, 1.0, 1.0, 1.0);
-        gl.clear(GL_COLOR_BUFFER_BIT);
-        gl.viewport(0, 0, 1, 1);
-        gl.drawArrays(GL_TRIANGLES, 0, 3);
-        const pixels = new Uint8Array(4);
-        gl.readPixels(0, 0, 1, 1, GL_RGBA, GL_UNSIGNED_BYTE, pixels);
-        const result = pixels.join('');
-        gl.deleteProgram(program);
-        gl.deleteBuffer(vertexArray);
-        document.body.appendChild(document.createTextNode(result));
-        const resolution = `${Math.min(screen.width, screen.height)}x${Math.max(screen.width, screen.height)}`;
-        document.body.appendChild(document.createTextNode('\n' + resolution));
-        switch (result) {
-            // Unknown:
-            // iPhone 11, 11 Pro, 11 Pro Max (Apple A13 GPU)
-            // iPad Pro (Apple A12X GPU)
-            case '801621810':
-                // iPhone XS, XS Max, XR (Apple A12 GPU)
-                // iPhone 8, 8 Plus (Apple A11 GPU)
-                return 'apple a11 gpu';
-            case '8016218135':
-                // iPhone SE, 6S, 6S Plus (Apple A9 GPU)
-                // iPhone 7, 7 Plus (Apple A10 GPU)
-                // iPad Pro (Apple A10X GPU)
-                return 'apple a10 gpu';
-        }
-    }
-    return rendererString;
+  `;
+    const vertexShader = gl.createShader(GL_VERTEX_SHADER);
+    const fragmentShader = gl.createShader(GL_FRAGMENT_SHADER);
+    const program = gl.createProgram();
+    if (fragmentShader !== null && vertexShader !== null && program !== null) {
+        gl.shaderSource(vertexShader, vertexShaderSource);
+        gl.shaderSource(fragmentShader, fragmentShaderSource);
+        gl.compileShader(vertexShader);
+        gl.compileShader(fragmentShader);
+        gl.attachShader(program, vertexShader);
+        gl.attachShader(program, fragmentShader);
+        gl.linkProgram(program);
+        gl.detachShader(program, vertexShader);
+        gl.detachShader(program, fragmentShader);
+        gl.deleteShader(vertexShader);
+        gl.deleteShader(fragmentShader);
+        gl.useProgram(program);
+        const vertexArray = gl.createBuffer();
+        gl.bindBuffer(GL_ARRAY_BUFFER, vertexArray);
+        gl.bufferData(GL_ARRAY_BUFFER, new Float32Array([-1, -1, 0, 3, -1, 0, -1, 3, 0]), GL_STATIC_DRAW);
+        const aPosition = gl.getAttribLocation(program, 'aPosition');
+        gl.vertexAttribPointer(aPosition, 3, GL_FLOAT, false, 0, 0);
+        gl.enableVertexAttribArray(aPosition);
+        gl.clearColor(1.0, 1.0, 1.0, 1.0);
+        gl.clear(GL_COLOR_BUFFER_BIT);
+        gl.viewport(0, 0, 1, 1);
+        gl.drawArrays(GL_TRIANGLES, 0, 3);
+        const pixels = new Uint8Array(4);
+        gl.readPixels(0, 0, 1, 1, GL_RGBA, GL_UNSIGNED_BYTE, pixels);
+        const result = pixels.join('');
+        gl.deleteProgram(program);
+        gl.deleteBuffer(vertexArray);
+        document.body.appendChild(document.createTextNode(result));
+        switch (result) {
+            // Unknown:
+            // iPhone 11, 11 Pro, 11 Pro Max (Apple A13 GPU)
+            case '801621810':
+                // iPad Pro (Apple A12X GPU)
+                // iPhone XS, XS Max, XR (Apple A12 GPU)
+                // iPhone 8, 8 Plus (Apple A11 GPU)
+                return 'apple a11 gpu';
+            case '8016218135':
+                // iPhone SE, 6S, 6S Plus (Apple A9 GPU)
+                // iPhone 7, 7 Plus (Apple A10 GPU)
+                // iPad Pro (Apple A10X GPU)
+                return 'apple a10 gpu';
+        }
+    }
+    return renderer;
+};
+const deobfuscateRenderer = ({ gl, renderer, }) => {
+    // Apple GPU
+    // SEE: https://github.com/TimvanScherpenzeel/detect-gpu/issues/7
+    // CREDIT: https://medium.com/@Samsy/detecting-apple-a10-iphone-7-to-a11-iphone-8-and-b019b8f0eb87
+    // CREDIT: https://github.com/Samsy/appleGPUDetection/blob/master/index.js
+    if (renderer === 'apple gpu') {
+        renderer = deobfuscateAppleGPU({
+            gl,
+            renderer,
+        });
+    }
+    return renderer;
 };
-const deobfuscateRendererString = ({ gl, rendererString, }) => {
-    // Apple GPU
-    // SEE: https://github.com/TimvanScherpenzeel/detect-gpu/issues/7
-    // CREDIT: https://medium.com/@Samsy/detecting-apple-a10-iphone-7-to-a11-iphone-8-and-b019b8f0eb87
-    // CREDIT: https://github.com/Samsy/appleGPUDetection/blob/master/index.js
-    // if (rendererString === 'apple gpu') {
-    rendererString = deobfuscateAppleGPU({
-        gl,
-        rendererString,
-    });
-    // }
-    return rendererString;
+
+// Get benchmark entry's by percentage of the total benchmark entries
+const getBenchmarkByPercentage = (benchmark, percentages) => {
+    let chunkOffset = 0;
+    const benchmarkTiers = percentages.map((percentage) => {
+        const chunkSize = Math.round((benchmark.length / 100) * percentage);
+        const chunk = benchmark.slice(chunkOffset, chunkOffset + chunkSize);
+        chunkOffset += chunkSize;
+        return chunk;
+    });
+    return benchmarkTiers;
 };
 
-// Get benchmark entry's by percentage of the total benchmark entries
-const getBenchmarkByPercentage = (benchmark, percentages) => {
-    let chunkOffset = 0;
-    const benchmarkTiers = percentages.map((percentage) => {
-        const chunkSize = Math.round((benchmark.length / 100) * percentage);
-        const chunk = benchmark.slice(chunkOffset, chunkOffset + chunkSize);
-        chunkOffset += chunkSize;
-        return chunk;
-    });
-    return benchmarkTiers;
+var isSSR = typeof window === 'undefined';
+var DetectUA = /** @class */ (function () {
+    /**
+     * Detect a users browser, browser version and whether it is a mobile-, tablet- or desktop device
+     *
+     * @param forceUserAgent Force a user agent string (useful for testing)
+     */
+    function DetectUA(forceUserAgent) {
+        this.userAgent = forceUserAgent
+            ? forceUserAgent
+            : !isSSR && window.navigator
+                ? window.navigator.userAgent
+                : '';
+        this.isAndroidDevice = !/like android/i.test(this.userAgent) && /android/i.test(this.userAgent);
+        this.iOSDevice = this.match(1, /(iphone|ipod|ipad)/i).toLowerCase();
+        // Workaround for ipadOS, force detection as tablet
+        // SEE: https://github.com/lancedikson/bowser/issues/329
+        // SEE: https://stackoverflow.com/questions/58019463/how-to-detect-device-name-in-safari-on-ios-13-while-it-doesnt-show-the-correct
+        if (!isSSR &&
+            navigator.platform === 'MacIntel' &&
+            navigator.maxTouchPoints > 2 &&
+            !window.MSStream) {
+            this.iOSDevice = 'ipad';
+        }
+    }
+    /**
+     * Match entry based on position found in the user-agent string
+     *
+     * @param pattern regular expression pattern
+     */
+    DetectUA.prototype.match = function (position, pattern) {
+        var match = this.userAgent.match(pattern);
+        return (match && match.length > 1 && match[position]) || '';
+    };
+    Object.defineProperty(DetectUA.prototype, "isMobile", {
+        /**
+         * Returns if the device is a mobile device
+         */
+        get: function () {
+            return (
+            // Default mobile
+            !this.isTablet &&
+                (/[^-]mobi/i.test(this.userAgent) ||
+                    // iPhone / iPod
+                    this.iOSDevice === 'iphone' ||
+                    this.iOSDevice === 'ipod' ||
+                    // Android
+                    this.isAndroidDevice ||
+                    // Nexus mobile
+                    /nexus\s*[0-6]\s*/i.test(this.userAgent)));
+        },
+        enumerable: false,
+        configurable: true
+    });
+    Object.defineProperty(DetectUA.prototype, "isTablet", {
+        /**
+         * Returns if the device is a tablet device
+         */
+        get: function () {
+            return (
+            // Default tablet
+            (/tablet/i.test(this.userAgent) && !/tablet pc/i.test(this.userAgent)) ||
+                // iPad
+                this.iOSDevice === 'ipad' ||
+                // Android
+                (this.isAndroidDevice && !/[^-]mobi/i.test(this.userAgent)) ||
+                // Nexus tablet
+                (!/nexus\s*[0-6]\s*/i.test(this.userAgent) && /nexus\s*[0-9]+/i.test(this.userAgent)));
+        },
+        enumerable: false,
+        configurable: true
+    });
+    Object.defineProperty(DetectUA.prototype, "isDesktop", {
+        /**
+         * Returns if the device is a desktop device
+         */
+        get: function () {
+            return !this.isMobile && !this.isTablet;
+        },
+        enumerable: false,
+        configurable: true
+    });
+    Object.defineProperty(DetectUA.prototype, "isMacOS", {
+        /**
+         * Returns if the device is running MacOS (and if so which version)
+         *
+         * '5' => Leopard'
+         * '6' => Snow Leopard'
+         * '7' => Lion'
+         * '8' => Mountain Lion'
+         * '9' => Mavericks'
+         * '10' => Yosemite'
+         * '11' => El Capitan'
+         * '12' => Sierra'
+         * '13' => High Sierra'
+         * '14' => Mojave'
+         * '15' => Catalina'
+         */
+        get: function () {
+            return (/macintosh/i.test(this.userAgent) && {
+                version: this.match(1, /mac os x (\d+(\.?_?\d+)+)/i)
+                    .replace(/[_\s]/g, '.')
+                    .split('.')
+                    .map(function (versionNumber) { return versionNumber; })[1],
+            });
+        },
+        enumerable: false,
+        configurable: true
+    });
+    Object.defineProperty(DetectUA.prototype, "isWindows", {
+        /**
+         * Returns if the device is running Windows (and if so which version)
+         *
+         * 'NT' => 'NT'
+         * 'XP' => 'XP'
+         * 'NT 5.0' => '2000'
+         * 'NT 5.1' => 'XP'
+         * 'NT 5.2' => '2003'
+         * 'NT 6.0' => 'Vista'
+         * 'NT 6.1' => '7'
+         * 'NT 6.2' => '8'
+         * 'NT 6.3' => '8.1'
+         * 'NT 10.0' => '10'
+         */
+        get: function () {
+            return (/windows /i.test(this.userAgent) && {
+                version: this.match(1, /Windows ((NT|XP)( \d\d?.\d)?)/i),
+            });
+        },
+        enumerable: false,
+        configurable: true
+    });
+    Object.defineProperty(DetectUA.prototype, "isiOS", {
+        /**
+         * Returns if the device is an iOS device (and if so which version)
+         */
+        get: function () {
+            return (!!this.iOSDevice && {
+                version: this.match(1, /os (\d+([_\s]\d+)*) like mac os x/i).replace(/[_\s]/g, '.') ||
+                    this.match(1, /version\/(\d+(\.\d+)?)/i),
+            });
+        },
+        enumerable: false,
+        configurable: true
+    });
+    Object.defineProperty(DetectUA.prototype, "isAndroid", {
+        /**
+         * Returns if the device is an Android device (and if so which version)
+         */
+        get: function () {
+            return (this.isAndroidDevice && {
+                version: this.match(1, /android[ \/-](\d+(\.\d+)*)/i),
+            });
+        },
+        enumerable: false,
+        configurable: true
+    });
+    Object.defineProperty(DetectUA.prototype, "browser", {
+        /**
+         * Returns the browser name and version
+         */
+        get: function () {
+            var versionIdentifier = this.match(1, /version\/(\d+(\.\d+)?)/i);
+            if (/opera/i.test(this.userAgent)) {
+                // Opera
+                return {
+                    name: 'Opera',
+                    version: versionIdentifier || this.match(1, /(?:opera|opr|opios)[\s\/](\d+(\.\d+)?)/i),
+                };
+            }
+            else if (/opr\/|opios/i.test(this.userAgent)) {
+                // Opera
+                return {
+                    name: 'Opera',
+                    version: this.match(1, /(?:opr|opios)[\s\/](\d+(\.\d+)?)/i) || versionIdentifier,
+                };
+            }
+            else if (/SamsungBrowser/i.test(this.userAgent)) {
+                // Samsung Browser
+                return {
+                    name: 'Samsung Internet for Android',
+                    version: versionIdentifier || this.match(1, /(?:SamsungBrowser)[\s\/](\d+(\.\d+)?)/i),
+                };
+            }
+            else if (/yabrowser/i.test(this.userAgent)) {
+                // Yandex Browser
+                return {
+                    name: 'Yandex Browser',
+                    version: versionIdentifier || this.match(1, /(?:yabrowser)[\s\/](\d+(\.\d+)?)/i),
+                };
+            }
+            else if (/ucbrowser/i.test(this.userAgent)) {
+                // UC Browser
+                return {
+                    name: 'UC Browser',
+                    version: this.match(1, /(?:ucbrowser)[\s\/](\d+(\.\d+)?)/i),
+                };
+            }
+            else if (/msie|trident/i.test(this.userAgent)) {
+                // Internet Explorer
+                return {
+                    name: 'Internet Explorer',
+                    version: this.match(1, /(?:msie |rv:)(\d+(\.\d+)?)/i),
+                };
+            }
+            else if (/(edge|edgios|edga|edg)/i.test(this.userAgent)) {
+                // Edge
+                return {
+                    name: 'Microsoft Edge',
+                    version: this.match(2, /(edge|edgios|edga|edg)\/(\d+(\.\d+)?)/i),
+                };
+            }
+            else if (/firefox|iceweasel|fxios/i.test(this.userAgent)) {
+                // Firefox
+                return {
+                    name: 'Firefox',
+                    version: this.match(1, /(?:firefox|iceweasel|fxios)[ \/](\d+(\.\d+)?)/i),
+                };
+            }
+            else if (/chromium/i.test(this.userAgent)) {
+                // Chromium
+                return {
+                    name: 'Chromium',
+                    version: this.match(1, /(?:chromium)[\s\/](\d+(?:\.\d+)?)/i) || versionIdentifier,
+                };
+            }
+            else if (/chrome|crios|crmo/i.test(this.userAgent)) {
+                // Chrome
+                return {
+                    name: 'Chrome',
+                    version: this.match(1, /(?:chrome|crios|crmo)\/(\d+(\.\d+)?)/i),
+                };
+            }
+            else if (/safari|applewebkit/i.test(this.userAgent)) {
+                // Safari
+                return {
+                    name: 'Safari',
+                    version: versionIdentifier,
+                };
+            }
+            else {
+                // Everything else
+                return {
+                    name: this.match(1, /^(.*)\/(.*) /),
+                    version: this.match(2, /^(.*)\/(.*) /),
+                };
+            }
+        },
+        enumerable: false,
+        configurable: true
+    });
+    return DetectUA;
+}());
+
+// Vendor
+const device = new DetectUA();
+const { browser, isMobile, isTablet } = device;
+
+const getEntryVersionNumber = (entryString) => entryString.replace(/[\D]/g, ''); // Grab and concat all digits in the string
+
+const getWebGLUnmaskedRenderer = (gl) => {
+    const glExtensionDebugRendererInfo = gl.getExtension('WEBGL_debug_renderer_info');
+    return (glExtensionDebugRendererInfo &&
+        gl.getParameter(glExtensionDebugRendererInfo.UNMASKED_RENDERER_WEBGL));
 };
 
-var isSSR = typeof window === 'undefined';
-var DetectUA = /** @class */ (function () {
-    /**
-     * Detect a users browser, browser version and whether it is a mobile-, tablet- or desktop device
-     *
-     * @param forceUserAgent Force a user agent string (useful for testing)
-     */
-    function DetectUA(forceUserAgent) {
-        this.userAgent = forceUserAgent
-            ? forceUserAgent
-            : !isSSR && window.navigator
-                ? window.navigator.userAgent
-                : '';
-        this.isAndroidDevice = !/like android/i.test(this.userAgent) && /android/i.test(this.userAgent);
-        this.iOSDevice = this.match(1, /(iphone|ipod|ipad)/i).toLowerCase();
-        // Workaround for ipadOS, force detection as tablet
-        // SEE: https://github.com/lancedikson/bowser/issues/329
-        // SEE: https://stackoverflow.com/questions/58019463/how-to-detect-device-name-in-safari-on-ios-13-while-it-doesnt-show-the-correct
-        if (!isSSR &&
-            navigator.platform === 'MacIntel' &&
-            navigator.maxTouchPoints > 2 &&
-            !window.MSStream) {
-            this.iOSDevice = 'ipad';
-        }
-    }
-    /**
-     * Match entry based on position found in the user-agent string
-     *
-     * @param pattern regular expression pattern
-     */
-    DetectUA.prototype.match = function (position, pattern) {
-        var match = this.userAgent.match(pattern);
-        return (match && match.length > 1 && match[position]) || '';
-    };
-    Object.defineProperty(DetectUA.prototype, "isMobile", {
-        /**
-         * Returns if the device is a mobile device
-         */
-        get: function () {
-            return (
-            // Default mobile
-            !this.isTablet &&
-                (/[^-]mobi/i.test(this.userAgent) ||
-                    // iPhone / iPod
-                    this.iOSDevice === 'iphone' ||
-                    this.iOSDevice === 'ipod' ||
-                    // Android
-                    this.isAndroidDevice ||
-                    // Nexus mobile
-                    /nexus\s*[0-6]\s*/i.test(this.userAgent)));
-        },
-        enumerable: false,
-        configurable: true
-    });
-    Object.defineProperty(DetectUA.prototype, "isTablet", {
-        /**
-         * Returns if the device is a tablet device
-         */
-        get: function () {
-            return (
-            // Default tablet
-            (/tablet/i.test(this.userAgent) && !/tablet pc/i.test(this.userAgent)) ||
-                // iPad
-                this.iOSDevice === 'ipad' ||
-                // Android
-                (this.isAndroidDevice && !/[^-]mobi/i.test(this.userAgent)) ||
-                // Nexus tablet
-                (!/nexus\s*[0-6]\s*/i.test(this.userAgent) && /nexus\s*[0-9]+/i.test(this.userAgent)));
-        },
-        enumerable: false,
-        configurable: true
-    });
-    Object.defineProperty(DetectUA.prototype, "isDesktop", {
-        /**
-         * Returns if the device is a desktop device
-         */
-        get: function () {
-            return !this.isMobile && !this.isTablet;
-        },
-        enumerable: false,
-        configurable: true
-    });
-    Object.defineProperty(DetectUA.prototype, "isMacOS", {
-        /**
-         * Returns if the device is running MacOS (and if so which version)
-         *
-         * '5' => Leopard'
-         * '6' => Snow Leopard'
-         * '7' => Lion'
-         * '8' => Mountain Lion'
-         * '9' => Mavericks'
-         * '10' => Yosemite'
-         * '11' => El Capitan'
-         * '12' => Sierra'
-         * '13' => High Sierra'
-         * '14' => Mojave'
-         * '15' => Catalina'
-         */
-        get: function () {
-            return (/macintosh/i.test(this.userAgent) && {
-                version: this.match(1, /mac os x (\d+(\.?_?\d+)+)/i)
-                    .replace(/[_\s]/g, '.')
-                    .split('.')
-                    .map(function (versionNumber) { return versionNumber; })[1],
-            });
-        },
-        enumerable: false,
-        configurable: true
-    });
-    Object.defineProperty(DetectUA.prototype, "isWindows", {
-        /**
-         * Returns if the device is running Windows (and if so which version)
-         *
-         * 'NT' => 'NT'
-         * 'XP' => 'XP'
-         * 'NT 5.0' => '2000'
-         * 'NT 5.1' => 'XP'
-         * 'NT 5.2' => '2003'
-         * 'NT 6.0' => 'Vista'
-         * 'NT 6.1' => '7'
-         * 'NT 6.2' => '8'
-         * 'NT 6.3' => '8.1'
-         * 'NT 10.0' => '10'
-         */
-        get: function () {
-            return (/windows /i.test(this.userAgent) && {
-                version: this.match(1, /Windows ((NT|XP)( \d\d?.\d)?)/i),
-            });
-        },
-        enumerable: false,
-        configurable: true
-    });
-    Object.defineProperty(DetectUA.prototype, "isiOS", {
-        /**
-         * Returns if the device is an iOS device (and if so which version)
-         */
-        get: function () {
-            return (!!this.iOSDevice && {
-                version: this.match(1, /os (\d+([_\s]\d+)*) like mac os x/i).replace(/[_\s]/g, '.') ||
-                    this.match(1, /version\/(\d+(\.\d+)?)/i),
-            });
-        },
-        enumerable: false,
-        configurable: true
-    });
-    Object.defineProperty(DetectUA.prototype, "isAndroid", {
-        /**
-         * Returns if the device is an Android device (and if so which version)
-         */
-        get: function () {
-            return (this.isAndroidDevice && {
-                version: this.match(1, /android[ \/-](\d+(\.\d+)*)/i),
-            });
-        },
-        enumerable: false,
-        configurable: true
-    });
-    Object.defineProperty(DetectUA.prototype, "browser", {
-        /**
-         * Returns the browser name and version
-         */
-        get: function () {
-            var versionIdentifier = this.match(1, /version\/(\d+(\.\d+)?)/i);
-            if (/opera/i.test(this.userAgent)) {
-                // Opera
-                return {
-                    name: 'Opera',
-                    version: versionIdentifier || this.match(1, /(?:opera|opr|opios)[\s\/](\d+(\.\d+)?)/i),
-                };
-            }
-            else if (/opr\/|opios/i.test(this.userAgent)) {
-                // Opera
-                return {
-                    name: 'Opera',
-                    version: this.match(1, /(?:opr|opios)[\s\/](\d+(\.\d+)?)/i) || versionIdentifier,
-                };
-            }
-            else if (/SamsungBrowser/i.test(this.userAgent)) {
-                // Samsung Browser
-                return {
-                    name: 'Samsung Internet for Android',
-                    version: versionIdentifier || this.match(1, /(?:SamsungBrowser)[\s\/](\d+(\.\d+)?)/i),
-                };
-            }
-            else if (/yabrowser/i.test(this.userAgent)) {
-                // Yandex Browser
-                return {
-                    name: 'Yandex Browser',
-                    version: versionIdentifier || this.match(1, /(?:yabrowser)[\s\/](\d+(\.\d+)?)/i),
-                };
-            }
-            else if (/ucbrowser/i.test(this.userAgent)) {
-                // UC Browser
-                return {
-                    name: 'UC Browser',
-                    version: this.match(1, /(?:ucbrowser)[\s\/](\d+(\.\d+)?)/i),
-                };
-            }
-            else if (/msie|trident/i.test(this.userAgent)) {
-                // Internet Explorer
-                return {
-                    name: 'Internet Explorer',
-                    version: this.match(1, /(?:msie |rv:)(\d+(\.\d+)?)/i),
-                };
-            }
-            else if (/(edge|edgios|edga|edg)/i.test(this.userAgent)) {
-                // Edge
-                return {
-                    name: 'Microsoft Edge',
-                    version: this.match(2, /(edge|edgios|edga|edg)\/(\d+(\.\d+)?)/i),
-                };
-            }
-            else if (/firefox|iceweasel|fxios/i.test(this.userAgent)) {
-                // Firefox
-                return {
-                    name: 'Firefox',
-                    version: this.match(1, /(?:firefox|iceweasel|fxios)[ \/](\d+(\.\d+)?)/i),
-                };
-            }
-            else if (/chromium/i.test(this.userAgent)) {
-                // Chromium
-                return {
-                    name: 'Chromium',
-                    version: this.match(1, /(?:chromium)[\s\/](\d+(?:\.\d+)?)/i) || versionIdentifier,
-                };
-            }
-            else if (/chrome|crios|crmo/i.test(this.userAgent)) {
-                // Chrome
-                return {
-                    name: 'Chrome',
-                    version: this.match(1, /(?:chrome|crios|crmo)\/(\d+(\.\d+)?)/i),
-                };
-            }
-            else if (/safari|applewebkit/i.test(this.userAgent)) {
-                // Safari
-                return {
-                    name: 'Safari',
-                    version: versionIdentifier,
-                };
-            }
-            else {
-                // Everything else
-                return {
-                    name: this.match(1, /^(.*)\/(.*) /),
-                    version: this.match(2, /^(.*)\/(.*) /),
-                };
-            }
-        },
-        enumerable: false,
-        configurable: true
-    });
-    return DetectUA;
-}());
-
-// Vendor
-const device = new DetectUA();
-const { browser, isMobile, isTablet } = device;
-
-const getEntryVersionNumber = (entryString) => entryString.replace(/[\D]/g, ''); // Grab and concat all digits in the string
-
-const getWebGLUnmaskedRenderer = (gl) => {
-    const glExtensionDebugRendererInfo = gl.getExtension('WEBGL_debug_renderer_info');
-    return (glExtensionDebugRendererInfo &&
-        gl.getParameter(glExtensionDebugRendererInfo.UNMASKED_RENDERER_WEBGL));
+const isWebGLSupported = (browser, failIfMajorPerformanceCaveat = true) => {
+    const attributes = {
+        alpha: false,
+        antialias: false,
+        depth: false,
+        failIfMajorPerformanceCaveat,
+        powerPreference: 'high-performance',
+        stencil: false,
+    };
+    // Workaround for Safari 12
+    // SEE: https://github.com/TimvanScherpenzeel/detect-gpu/issues/5
+    if (typeof browser !== 'boolean' && browser.name === 'Safari' && browser.version.includes('12')) {
+        delete attributes.powerPreference;
+    }
+    // Keep reference to the canvas and context in order to clean up
+    // after the necessary information has been extracted
+    const canvas = document.createElement('canvas');
+    const gl = canvas.getContext('webgl', attributes) || canvas.getContext('experimental-webgl', attributes);
+    if (!gl || !(gl instanceof WebGLRenderingContext)) {
+        return;
+    }
+    return gl;
 };
 
-const isWebGLSupported = (browser, failIfMajorPerformanceCaveat = true) => {
-    const attributes = {
-        alpha: false,
-        antialias: false,
-        depth: false,
-        failIfMajorPerformanceCaveat,
-        powerPreference: 'high-performance',
-        stencil: false,
-    };
-    // Workaround for Safari 12
-    // SEE: https://github.com/TimvanScherpenzeel/detect-gpu/issues/5
-    if (typeof browser !== 'boolean' && browser.name === 'Safari' && browser.version.includes('12')) {
-        delete attributes.powerPreference;
-    }
-    // Keep reference to the canvas and context in order to clean up
-    // after the necessary information has been extracted
-    const canvas = document.createElement('canvas');
-    const gl = canvas.getContext('webgl', attributes) || canvas.getContext('experimental-webgl', attributes);
-    if (!gl || !(gl instanceof WebGLRenderingContext)) {
-        return;
-    }
-    return gl;
+// Compute the difference (distance) between two strings
+// SEE: https://en.wikipedia.org/wiki/Levenshtein_distance
+// CREDIT: https://gist.github.com/keesey/e09d0af833476385b9ee13b6d26a2b84
+const getLevenshteinDistance = (a, b) => {
+    const an = a ? a.length : 0;
+    const bn = b ? b.length : 0;
+    if (an === 0) {
+        return bn;
+    }
+    if (bn === 0) {
+        return an;
+    }
+    const matrix = new Array(bn + 1);
+    for (let i = 0; i <= bn; ++i) {
+        const row = (matrix[i] = new Array(an + 1));
+        row[0] = i;
+    }
+    const firstRow = matrix[0];
+    for (let j = 1; j <= an; ++j) {
+        firstRow[j] = j;
+    }
+    for (let i = 1; i <= bn; ++i) {
+        for (let j = 1; j <= an; ++j) {
+            if (b.charAt(i - 1) === a.charAt(j - 1)) {
+                matrix[i][j] = matrix[i - 1][j - 1];
+            }
+            else {
+                matrix[i][j] = Math.min(matrix[i - 1][j - 1], matrix[i][j - 1], matrix[i - 1][j]) + 1;
+            }
+        }
+    }
+    return matrix[bn][an];
 };
 
-// Compute the difference (distance) between two strings
-// SEE: https://en.wikipedia.org/wiki/Levenshtein_distance
-// CREDIT: https://gist.github.com/keesey/e09d0af833476385b9ee13b6d26a2b84
-const getLevenshteinDistance = (a, b) => {
-    const an = a ? a.length : 0;
-    const bn = b ? b.length : 0;
-    if (an === 0) {
-        return bn;
-    }
-    if (bn === 0) {
-        return an;
-    }
-    const matrix = new Array(bn + 1);
-    for (let i = 0; i <= bn; ++i) {
-        const row = (matrix[i] = new Array(an + 1));
-        row[0] = i;
-    }
-    const firstRow = matrix[0];
-    for (let j = 1; j <= an; ++j) {
-        firstRow[j] = j;
-    }
-    for (let i = 1; i <= bn; ++i) {
-        for (let j = 1; j <= an; ++j) {
-            if (b.charAt(i - 1) === a.charAt(j - 1)) {
-                matrix[i][j] = matrix[i - 1][j - 1];
-            }
-            else {
-                matrix[i][j] = Math.min(matrix[i - 1][j - 1], matrix[i][j - 1], matrix[i - 1][j]) + 1;
-            }
-        }
-    }
-    return matrix[bn][an];
+// Generated data
+const getGPUTier = ({ mobileBenchmarkPercentages = [
+    0,
+    50,
+    30,
+    20,
+], desktopBenchmarkPercentages = [
+    0,
+    50,
+    30,
+    20,
+], forceRendererString = '', forceMobile = false, glContext, failIfMajorPerformanceCaveat = true, } = {}) => {
+    let renderer;
+    const isMobileTier = isMobile || isTablet || forceMobile;
+    const createGPUTier = (index = 1, GPUType = 'FALLBACK') => ({
+        tier: `GPU_${isMobileTier ? 'MOBILE' : 'DESKTOP'}_TIER_${index}`,
+        type: GPUType,
+    });
+    if (forceRendererString) {
+        renderer = forceRendererString;
+    }
+    else {
+        const gl = glContext || isWebGLSupported(browser, failIfMajorPerformanceCaveat);
+        if (!gl) {
+            return createGPUTier(0, 'WEBGL_UNSUPPORTED');
+        }
+        renderer = getWebGLUnmaskedRenderer(gl);
+        renderer = cleanRendererString(renderer);
+        renderer = deobfuscateRenderer({
+            gl,
+            renderer,
+        });
+    }
+    // GPU BLACKLIST
+    // https://wiki.mozilla.org/Blocklisting/Blocked_Graphics_Drivers
+    // https://www.khronos.org/webgl/wiki/BlacklistsAndWhitelists
+    // https://chromium.googlesource.com/chromium/src/+/master/gpu/config/software_rendering_list.json
+    // https://chromium.googlesource.com/chromium/src/+/master/gpu/config/gpu_driver_bug_list.json
+    const isGPUBlacklisted = /(radeon hd 6970m|radeon hd 6770m|radeon hd 6490m|radeon hd 6630m|radeon hd 6750m|radeon hd 5750|radeon hd 5670|radeon hd 4850|radeon hd 4870|radeon hd 4670|geforce 9400m|geforce 320m|geforce 330m|geforce gt 130|geforce gt 120|geforce gtx 285|geforce 8600|geforce 9600m|geforce 9400m|geforce 8800 gs|geforce 8800 gt|quadro fx 5|quadro fx 4|radeon hd 2600|radeon hd 2400|radeon r9 200|mali-4|mali-3|mali-2|google swiftshader|sgx543|legacy|sgx 543)/.test(renderer);
+    if (isGPUBlacklisted) {
+        return createGPUTier(0, 'BLACKLISTED');
+    }
+    const [tier, type] = (isMobileTier ? getMobileRank : getDesktopRank)(getBenchmarkByPercentage(isMobileTier ? GPU_BENCHMARK_SCORE_MOBILE : GPU_BENCHMARK_SCORE_DESKTOP, isMobileTier ? mobileBenchmarkPercentages : desktopBenchmarkPercentages), renderer, getEntryVersionNumber(renderer));
+    return createGPUTier(tier, type);
+};
+const getMobileRank = (benchmark, renderer, rendererVersionNumber) => {
+    const type = [
+        'adreno',
+        'apple',
+        'mali-t',
+        'mali',
+        'nvidia',
+        'powervr',
+    ].find((rendererType) => renderer.includes(rendererType));
+    const ranks = [];
+    if (type) {
+        for (let index = 0; index < benchmark.length; index++) {
+            const benchmarkTier = benchmark[index];
+            // tslint:disable-next-line:prefer-for-of
+            for (let i = 0; i < benchmarkTier.length; i++) {
+                const entry = cleanEntryString(benchmarkTier[i]);
+                if (entry.includes(type) &&
+                    (entry !== 'mali' || !entry.includes('mali-t')) &&
+                    getEntryVersionNumber(entry).includes(rendererVersionNumber)) {
+                    ranks.push({
+                        rank: [index, `BENCHMARK - ${entry}`],
+                        distance: getLevenshteinDistance(renderer, entry),
+                    });
+                }
+            }
+        }
+    }
+    const ordered = sortByLevenshteinDistance(ranks);
+    return ordered.length > 0 ? ordered[0].rank : [undefined, undefined];
+};
+const sortByLevenshteinDistance = (ranks) => ranks.sort((rank1, rank2) => rank1.distance - rank2.distance);
+const getDesktopRank = (benchmark, renderer, rendererVersionNumber) => {
+    const type = ['intel', 'amd', 'nvidia'].find((rendererType) => renderer.includes(rendererType));
+    const ranks = [];
+    if (type) {
+        for (let index = 0; index < benchmark.length; index++) {
+            const benchmarkTier = benchmark[index];
+            // tslint:disable-next-line:prefer-for-of
+            for (let i = 0; i < benchmarkTier.length; i++) {
+                const entry = cleanEntryString(benchmarkTier[i]);
+                if (entry.includes(type) && getEntryVersionNumber(entry).includes(rendererVersionNumber)) {
+                    ranks.push({
+                        rank: [index, `BENCHMARK - ${entry}`],
+                        distance: getLevenshteinDistance(renderer, entry),
+                    });
+                }
+            }
+        }
+    }
+    const ordered = sortByLevenshteinDistance(ranks);
+    return ordered.length > 0 ? ordered[0].rank : [undefined, undefined];
 };
 
-// Generated data
-<<<<<<< HEAD
-const getGPUTier = (options = {}) => {
-    const mobileBenchmarkPercentages = options.mobileBenchmarkPercentages || [
-        0,
-        50,
-        30,
-        20,
-    ];
-    const desktopBenchmarkPercentages = options.desktopBenchmarkPercentages || [
-        0,
-        50,
-        30,
-        20,
-    ];
-    const forceRendererString = options.forceRendererString || '';
-    const forceMobile = options.forceMobile || false;
-    let gl;
-    let rendererString;
-    let tier = '';
-    let type = '';
-    if (!forceRendererString) {
-        gl =
-            options.glContext ||
-                isWebGLSupported({
-                    browser,
-                });
-=======
-const getGPUTier = ({ mobileBenchmarkPercentages = [
-    0,
-    50,
-    30,
-    20,
-], desktopBenchmarkPercentages = [
-    0,
-    50,
-    30,
-    20,
-], forceRendererString = '', forceMobile = false, glContext, failIfMajorPerformanceCaveat = true, } = {}) => {
-    let renderer;
-    const isMobileTier = isMobile || isTablet || forceMobile;
-    const createGPUTier = (index = 1, GPUType = 'FALLBACK') => ({
-        tier: `GPU_${isMobileTier ? 'MOBILE' : 'DESKTOP'}_TIER_${index}`,
-        type: GPUType,
-    });
-    if (forceRendererString) {
-        renderer = forceRendererString;
-    }
-    else {
-        const gl = glContext || isWebGLSupported(browser, failIfMajorPerformanceCaveat);
->>>>>>> d63aed3e
-        if (!gl) {
-            return createGPUTier(0, 'WEBGL_UNSUPPORTED');
-        }
-        rendererString = getWebGLUnmaskedRenderer(gl);
-    }
-<<<<<<< HEAD
-    else {
-        rendererString = forceRendererString;
-    }
-    rendererString = cleanRendererString(rendererString);
-    if (gl) {
-        rendererString = deobfuscateRendererString({
-            gl,
-            rendererString,
-        });
-    }
-    const rendererVersionNumber = rendererString.replace(/[\D]/g, '');
-=======
-    renderer = cleanRendererString(renderer);
->>>>>>> d63aed3e
-    // GPU BLACKLIST
-    // https://wiki.mozilla.org/Blocklisting/Blocked_Graphics_Drivers
-    // https://www.khronos.org/webgl/wiki/BlacklistsAndWhitelists
-    // https://chromium.googlesource.com/chromium/src/+/master/gpu/config/software_rendering_list.json
-    // https://chromium.googlesource.com/chromium/src/+/master/gpu/config/gpu_driver_bug_list.json
-<<<<<<< HEAD
-    const isGPUBlacklisted = /(radeon hd 6970m|radeon hd 6770m|radeon hd 6490m|radeon hd 6630m|radeon hd 6750m|radeon hd 5750|radeon hd 5670|radeon hd 4850|radeon hd 4870|radeon hd 4670|geforce 9400m|geforce 320m|geforce 330m|geforce gt 130|geforce gt 120|geforce gtx 285|geforce 8600|geforce 9600m|geforce 9400m|geforce 8800 gs|geforce 8800 gt|quadro fx 5|quadro fx 4|radeon hd 2600|radeon hd 2400|radeon hd 2600|mali-4|mali-3|mali-2|google swiftshader)/.test(rendererString);
-=======
-    const isGPUBlacklisted = /(radeon hd 6970m|radeon hd 6770m|radeon hd 6490m|radeon hd 6630m|radeon hd 6750m|radeon hd 5750|radeon hd 5670|radeon hd 4850|radeon hd 4870|radeon hd 4670|geforce 9400m|geforce 320m|geforce 330m|geforce gt 130|geforce gt 120|geforce gtx 285|geforce 8600|geforce 9600m|geforce 9400m|geforce 8800 gs|geforce 8800 gt|quadro fx 5|quadro fx 4|radeon hd 2600|radeon hd 2400|radeon r9 200|mali-4|mali-3|mali-2|google swiftshader|sgx543|legacy|sgx 543)/.test(renderer);
->>>>>>> d63aed3e
-    if (isGPUBlacklisted) {
-        return createGPUTier(0, 'BLACKLISTED');
-    }
-<<<<<<< HEAD
-    if (isMobile || isTablet || forceMobile) {
-        const mobileBenchmark = getBenchmarkByPercentage(GPU_BENCHMARK_SCORE_MOBILE, mobileBenchmarkPercentages);
-        const isRendererAdreno = rendererString.includes('adreno');
-        const isRendererApple = rendererString.includes('apple');
-        const isRendererMali = rendererString.includes('mali') && !rendererString.includes('mali-t');
-        const isRendererMaliT = rendererString.includes('mali-t');
-        const isRendererNVIDIA = rendererString.includes('nvidia');
-        const isRendererPowerVR = rendererString.includes('powervr');
-        mobileBenchmark.forEach((benchmarkTier, index) => benchmarkTier.forEach(benchmarkEntry => {
-            const entry = cleanEntryString(benchmarkEntry);
-            const entryVersionNumber = getEntryVersionNumber(entry);
-            if ((entry.includes('adreno') && isRendererAdreno) ||
-                (entry.includes('apple') && isRendererApple) ||
-                (entry.includes('mali') && !entry.includes('mali-t') && isRendererMali) ||
-                (entry.includes('mali-t') && isRendererMaliT) ||
-                (entry.includes('nvidia') && isRendererNVIDIA) ||
-                (entry.includes('powervr') && isRendererPowerVR)) {
-                if (entryVersionNumber.includes(rendererVersionNumber)) {
-                    tier = `GPU_MOBILE_TIER_${index}`;
-                    type = `BENCHMARK - ${entry}`;
-=======
-    const [tier, type] = (isMobileTier ? getMobileRank : getDesktopRank)(getBenchmarkByPercentage(isMobileTier ? GPU_BENCHMARK_SCORE_MOBILE : GPU_BENCHMARK_SCORE_DESKTOP, isMobileTier ? mobileBenchmarkPercentages : desktopBenchmarkPercentages), renderer, getEntryVersionNumber(renderer));
-    return createGPUTier(tier, type);
-};
-const getMobileRank = (benchmark, renderer, rendererVersionNumber) => {
-    const type = [
-        'adreno',
-        'apple',
-        'mali-t',
-        'mali',
-        'nvidia',
-        'powervr',
-    ].find((rendererType) => renderer.includes(rendererType));
-    const ranks = [];
-    if (type) {
-        for (let index = 0; index < benchmark.length; index++) {
-            const benchmarkTier = benchmark[index];
-            // tslint:disable-next-line:prefer-for-of
-            for (let i = 0; i < benchmarkTier.length; i++) {
-                const entry = cleanEntryString(benchmarkTier[i]);
-                if (entry.includes(type) &&
-                    (entry !== 'mali' || !entry.includes('mali-t')) &&
-                    getEntryVersionNumber(entry).includes(rendererVersionNumber)) {
-                    ranks.push({
-                        rank: [index, `BENCHMARK - ${entry}`],
-                        distance: getLevenshteinDistance(renderer, entry),
-                    });
->>>>>>> d63aed3e
-                }
-            }
-        }
-    }
-<<<<<<< HEAD
-    if (isDesktop) {
-        const desktopBenchmark = getBenchmarkByPercentage(GPU_BENCHMARK_SCORE_DESKTOP, desktopBenchmarkPercentages);
-        const isRendererIntel = rendererString.includes('intel');
-        const isRendererAMD = rendererString.includes('amd');
-        const isRendererNVIDIA = rendererString.includes('nvidia');
-        desktopBenchmark.forEach((benchmarkTier, index) => benchmarkTier.forEach(benchmarkEntry => {
-            const entry = cleanEntryString(benchmarkEntry);
-            const entryVersionNumber = getEntryVersionNumber(entry);
-            if ((entry.includes('intel') && isRendererIntel) ||
-                (entry.includes('amd') && isRendererAMD) ||
-                (entry.includes('nvidia') && isRendererNVIDIA)) {
-                if (entryVersionNumber.includes(rendererVersionNumber)) {
-                    tier = `GPU_DESKTOP_TIER_${index}`;
-                    type = `BENCHMARK - ${entry}`;
-=======
-    const ordered = sortByLevenshteinDistance(ranks);
-    return ordered.length > 0 ? ordered[0].rank : [undefined, undefined];
-};
-const sortByLevenshteinDistance = (ranks) => ranks.sort((rank1, rank2) => rank1.distance - rank2.distance);
-const getDesktopRank = (benchmark, renderer, rendererVersionNumber) => {
-    const type = ['intel', 'amd', 'nvidia'].find((rendererType) => renderer.includes(rendererType));
-    const ranks = [];
-    if (type) {
-        for (let index = 0; index < benchmark.length; index++) {
-            const benchmarkTier = benchmark[index];
-            // tslint:disable-next-line:prefer-for-of
-            for (let i = 0; i < benchmarkTier.length; i++) {
-                const entry = cleanEntryString(benchmarkTier[i]);
-                if (entry.includes(type) && getEntryVersionNumber(entry).includes(rendererVersionNumber)) {
-                    ranks.push({
-                        rank: [index, `BENCHMARK - ${entry}`],
-                        distance: getLevenshteinDistance(renderer, entry),
-                    });
->>>>>>> d63aed3e
-                }
-            }
-        }
-    }
-    const ordered = sortByLevenshteinDistance(ranks);
-    return ordered.length > 0 ? ordered[0].rank : [undefined, undefined];
-};
-
 export { getGPUTier };