// Data
import { RENDERER_MOBILE, RENDERER_TABLET, RENDERER_DESKTOP } from './data';

// Application
import { getGPUTier } from '../src/index';
import { TModelEntry, TTierResult } from '../src/types';

const isDebug = false;

const getTier = ({
  isMobile,
  renderer,
  isIpad,
}: {
  isMobile?: boolean;
  renderer?: string;
  isIpad?: boolean;
}): Promise<TTierResult> =>
  getGPUTier({
    desktopTiers: [10, 30, 60],
    mobileTiers: [10, 30, 60],
    override: {
      isIpad,
      isMobile,
      loadBenchmarks: async (
        file: string
      ): Promise<TModelEntry[] | undefined> =>
        (await import(`../benchmarks/${file}`)).default,
      renderer,
    },
<<<<<<< HEAD
=======
    mobileTiers: [0, 15, 30, 60],
    desktopTiers: [0, 15, 30, 60],
>>>>>>> d29236fe
  });

[RENDERER_MOBILE, RENDERER_TABLET, RENDERER_DESKTOP].forEach(
  (renderers: string[]): void => {
    testRenders(renderers, renderers !== RENDERER_DESKTOP);
  }
);

const topTierDesktop =
  'ANGLE (NVIDIA GeForce RTX 2080 Ti Direct3D11 vs_5_0 ps_5_0)';
test(`Top tier desktop: ${topTierDesktop}`, async (): Promise<void> => {
  expectGPUResults(
    {
<<<<<<< HEAD
=======
      type: 'BENCHMARK',
      tier: 3,
>>>>>>> d29236fe
      isMobile: false,
      tier: 2,
      type: 'BENCHMARK',
    },
    await getTier({
      isMobile: false,
      renderer: topTierDesktop,
    })
  );
});

const bottomTierDesktop =
  'ANGLE (AMD Radeon(TM) HD 8280E Direct3D11 vs_5_0 ps_5_0)';

test(`Bottom tier desktop: ${bottomTierDesktop}`, async (): Promise<void> => {
  expectGPUResults(
    {
      isMobile: false,
      tier: 0,
      type: 'BENCHMARK',
    },
    await getTier({
      isMobile: false,
      renderer: bottomTierDesktop,
    })
  );
});

// expect BENCHMARK results:
[
  {
    expected: {
      gpu: 'intel uhd graphics 620',
    },
    input: {
      isMobile: false,
      renderer: 'Intel UHD Graphics 620',
    },
  },
  {
    expected: {
      gpu: 'amd radeon rx vega m gh',
    },
    input: {
      isMobile: false,
      renderer: 'ANGLE (Radeon RX Vega M GH Graphics Direct3D11 vs_5_0 ps_5_0)',
    },
  },
  {
    expected: {
      device: 'apple ipad pro (11-inch)',
      gpu: 'apple a12x gpu',
    },
    input: {
      isIpad: true,
      isMobile: true,
      renderer: 'Apple A12X GPU',
      screen: {
        height: 1668,
        width: 2224,
      },
    },
  },
  {
    expected: {
      gpu: 'apple a12x gpu',
    },
    input: {
      isIpad: true,
      isMobile: true,
      renderer: 'Apple A12X GPU',
    },
  },
  {
    expected: {
      gpu: 'apple a9x gpu',
    },
    input: {
      isIpad: true,
      isMobile: true,
      renderer: 'Apple a9x GPU',
    },
  },
  {
    expected: {
      gpu: 'apple a10 gpu',
    },
    input: {
      isMobile: true,
      renderer: 'Apple a10 GPU',
    },
  },
  {
    expected: {
      gpu: 'intel mesa dri intel uhd graphics 630',
    },
    input: {
      isMobile: false,
      renderer: 'Mesa DRI Intel(R) UHD Graphics 630 (Coffeelake 3x8 GT2)',
    },
  },
  {
    expected: {
      gpu: 'nvidia geforce gtx 750 ti',
    },
    input: {
      isMobile: false,
      renderer: 'GeForce GTX 750/PCIe/SSE2',
    },
  },
  {
    expected: {
      gpu: 'nvidia geforce gtx 1060',
    },
    input: {
      isMobile: false,
      renderer: 'GeForce GTX 1060',
    },
  },
  {
    expected: {
      gpu: 'radeon rx 470',
    },
    input: {
      isMobile: false,
      renderer: 'ANGLE (Radeon (TM) RX 470 Series Direct3D11 vs_5_0 ps_5_0)',
    },
  },
  {
    expected: {
      gpu: 'amd radeon hd 6470m',
    },
    input: {
      isMobile: false,
      renderer: 'ANGLE (Radeon (TM) HD 6470M Direct3D9Ex vs_3_0 ps_3_0)',
    },
  },
  {
    expected: {
      gpu: 'nvidia geforce gtx 1060',
    },
    input: {
      isMobile: false,
      renderer: 'ANGLE (NVIDIA GeForce GTX 1060 6GB Direct3D11 vs_5_0 ps_5_0)',
    },
  },
  {
    expected: {
      gpu: 'nvidia tegra',
    },
    input: {
      isMobile: true,
      renderer: 'NVIDIA Tegra',
    },
  },
  {
    expected: {
      gpu: 'arm mali-g51',
    },
    input: {
      isMobile: true,
      renderer: 'Mali-G51',
    },
  },
].map(({ input, expected }): void => {
  test(`${input.renderer} should find ${expected.gpu}`, async (): Promise<
    void
  > => {
    expectGPUResults(
      {
        type: 'BENCHMARK',
        ...expected,
      },
      await getTier(input)
    );
  });
});

// expect FALLBACK results:
([['this renderer does not exist', true]] as [string, boolean][]).map(
  ([renderer, isMobile]: [renderer: string, isMobile: boolean]): void => {
    test(`${renderer} should return FALLBACK`, async (): Promise<void> => {
      expectGPUResults(
        {
          gpu: undefined,
          isMobile,
          type: 'FALLBACK',
        },
        await getTier({
          isMobile,
          renderer,
        })
      );
    });
  }
);

// expect BLACKLISTED results:
([['ANGLE (ATI Radeon HD 5670 Direct3D11 vs_5_0 ps_5_0)', false]] as [
  string,
  boolean
][]).map(
  ([renderer, isMobile]: [renderer: string, isMobile: boolean]): void => {
    test(`${renderer} should return BLACKLISTED`, async (): Promise<void> => {
      expectGPUResults(
        {
          isMobile,
          type: 'BLACKLISTED',
        },
        await getTier({
          isMobile,
          renderer,
        })
      );
    });
  }
);

const expectGPUResults = (
  expected: Partial<TTierResult>,
  result: TTierResult
): void => {
  if (expected.type) {
    expect(result.type).toBe(expected.type);
  }

  if (expected.tier !== undefined) {
    expect(result.tier).toBe(expected.tier);
  }

  if (expected.isMobile !== undefined) {
    expect(result.isMobile).toBe(expected.isMobile);
  }

  if (expected.gpu !== undefined) {
    expect(result.gpu).toBe(expected.gpu);
  }
};

function testRenders(deviceType: string[], mobileDevice = false): void {
  deviceType.forEach(
    async (renderer: string): Promise<void> => {
      test(`${renderer} -> GPUTier returns a valid tier`, async (): Promise<
        void
      > => {
        const input = {
          isIpad: /apple.+x/i.test(renderer),
          isMobile: mobileDevice,
          renderer,
        };

        const result = await getTier(input);
        const jsonResult = JSON.stringify(result, null, 2);
        const { type, tier } = result;

        if (isDebug) {
          console.log(
            `${tier === 0 ? `TIER 0` : type} -> Input: ${JSON.stringify(
              input,
              null,
              2
            )} - Output: ${jsonResult}`
          );
        }

        expect([0, 1, 2, 3]).toContain(tier);

        expect([
          'WEBGL_UNSUPPORTED',
          'BLACKLISTED',
          'FALLBACK',
          'BENCHMARK',
        ]).toContain(type);
      });
    }
  );
}<|MERGE_RESOLUTION|>--- conflicted
+++ resolved
@@ -17,8 +17,8 @@
   isIpad?: boolean;
 }): Promise<TTierResult> =>
   getGPUTier({
-    desktopTiers: [10, 30, 60],
-    mobileTiers: [10, 30, 60],
+    desktopTiers: [0, 15, 30, 60],
+    mobileTiers: [0, 15, 30, 60],
     override: {
       isIpad,
       isMobile,
@@ -28,11 +28,6 @@
         (await import(`../benchmarks/${file}`)).default,
       renderer,
     },
-<<<<<<< HEAD
-=======
-    mobileTiers: [0, 15, 30, 60],
-    desktopTiers: [0, 15, 30, 60],
->>>>>>> d29236fe
   });
 
 [RENDERER_MOBILE, RENDERER_TABLET, RENDERER_DESKTOP].forEach(
@@ -46,13 +41,8 @@
 test(`Top tier desktop: ${topTierDesktop}`, async (): Promise<void> => {
   expectGPUResults(
     {
-<<<<<<< HEAD
-=======
-      type: 'BENCHMARK',
+      isMobile: false,
       tier: 3,
->>>>>>> d29236fe
-      isMobile: false,
-      tier: 2,
       type: 'BENCHMARK',
     },
     await getTier({
