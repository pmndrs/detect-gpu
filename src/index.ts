--- conflicted
+++ resolved
@@ -10,39 +10,6 @@
 import { deobfuscateRenderer } from './internal/deobfuscateRenderer';
 
 // Types
-<<<<<<< HEAD
-export interface IGetGPUTier {
-  glContext?: WebGLRenderingContext | WebGL2RenderingContext;
-  mobileBenchmarkPercentages?: number[];
-  desktopBenchmarkPercentages?: number[];
-  failIfMajorPerformanceCaveat?: boolean;
-  forceRendererString?: string;
-  forceMobile?: boolean;
-}
-
-export type TRank = [number, string] | [undefined, undefined];
-
-export interface IRankWithDistance {
-  rank: TRank;
-  distance: number;
-}
-
-export const getGPUTier = ({
-  mobileBenchmarkPercentages = [
-    0, // TIER_0
-    50, // TIER_1
-    30, // TIER_2
-    20, // TIER_3
-  ],
-  desktopBenchmarkPercentages = [
-    0, // TIER_0
-    50, // TIER_1
-    30, // TIER_2
-    20, // TIER_3
-  ],
-  forceRendererString = '',
-  forceMobile = false,
-=======
 import type { IGetGPUTier, TModelEntry, TTierResult, TTierType } from './types';
 
 const queryCache: { [k: string]: Promise<TModelEntry[] | undefined> } = {};
@@ -58,7 +25,6 @@
     screen = isSSR ? { width: 1920, height: 1080 } : window.screen,
     loadBenchmarks,
   } = {},
->>>>>>> 51aab611
   glContext,
   failIfMajorPerformanceCaveat = true,
   benchmarksURL = '/benchmarks',
